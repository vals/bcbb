#!/usr/bin/env python
"""Upload a set of next-gen sequencing data files to a data library in Galaxy.

Usage:
    upload_to_galaxy.py <config file> <flowcell directory> <analysis output dir>
                        [<YAML run information>]

The optional <YAML run information> file specifies details about the
flowcell lanes, instead of retrieving it from Galaxy. An example
configuration file is located in 'config/run_info.yaml'

The configuration file is in YAML format with the following key/value pairs:

galaxy_url: Base URL of Galaxy for uploading.
galaxy_api_key: Developer's API key.
galaxy_config: Path to Galaxy's universe_wsgi.ini file. This is required so
we know where to organize directories for upload based on library_import_dir.
"""
import sys
import os
import glob
import shutil
import ConfigParser
import urllib
import urllib2
import time
import json

import yaml

from bcbio.solexa.flowcell import get_flowcell_info, get_fastq_dir
from bcbio.galaxy.api import GalaxyApiAccess
from bcbio import utils
from bcbio.pipeline.config_loader import load_config

def main(config_file, fc_dir, analysis_dir, run_info_yaml=None):
<<<<<<< HEAD
    with open(config_file) as in_handle:
        config = yaml.load(in_handle)
=======
    config = load_config(config_file)
>>>>>>> 627e2983
    fc_name, fc_date = get_flowcell_info(fc_dir)
    galaxy_api = GalaxyApiAccess(config['galaxy_url'], config['galaxy_api_key'])

    # run_info will override some galaxy details, if present
    if run_info_yaml:
        with open(run_info_yaml) as in_handle:
            run_details = yaml.load(in_handle)
        run_info = dict(details=run_details, run_id="")
    else:
        run_info = galaxy_api.run_details(fc_name, fc_date)

    base_folder_name = "%s_%s" % (fc_date, fc_name)
    run_details = lims_run_details(run_info, fc_name, base_folder_name)
    for (library_name, access_role, dbkey, lane, bc_id, name, desc,
            local_name) in run_details:
        library_id = (get_galaxy_library(library_name, galaxy_api)
                      if library_name else None)
        upload_files = list(select_upload_files(local_name, bc_id, fc_dir,
                                                analysis_dir, config))

        if len(upload_files) > 0:
            print lane, bc_id, name, desc, library_name
            print "Creating storage directory"
            if library_id:
                folder, cur_galaxy_files = get_galaxy_folder(library_id,
                               base_folder_name, name, desc, galaxy_api)
            else:
                cur_galaxy_files = []
            store_dir = move_to_storage(lane, bc_id, base_folder_name, upload_files,
                                        cur_galaxy_files, config)
            if store_dir and library_id:
                print "Uploading directory of files to Galaxy"
                print galaxy_api.upload_directory(library_id, folder['id'],
                                                  store_dir, dbkey, access_role)
    if galaxy_api:
        add_run_summary_metrics(analysis_dir, galaxy_api)

# LIMS specific code for retrieving information on what to upload from
# the Galaxy NGLIMs.
# Also includes function for selecting files to upload from flow cell and
# analysis directories.
# These should be edited to match a local workflow if adjusting this.

def lims_run_details(run_info, fc_name, base_folder_name):
    """Retrieve run infomation on a flow cell from Next Gen LIMS.
    """
    for lane_info in (l for l in run_info["details"] if l.has_key("researcher")
                      or not run_info["run_id"]):
        if lane_info.get("private_libs", None) is not None:
            libname, role = _get_galaxy_libname(lane_info["private_libs"],
                                                lane_info["lab_association"],
                                                lane_info["researcher"])
        else:
	    libname, role = (lane_info.get("library_name", None), "sequencing")
        for barcode in lane_info.get("multiplex", [None]):
            remote_folder = lane_info.get("name", "")
            description = "%s: %s" % (lane_info.get("researcher", ""),
                    lane_info["description"])
            local_name = "%s_%s" % (lane_info["lane"], base_folder_name)
            if barcode:
                remote_folder += "_%s" % barcode["barcode_id"]
                description += ": %s" % barcode["name"]
                local_name += "_%s" % barcode["barcode_id"]
            yield (libname, role, lane_info["genome_build"],
                    lane_info["lane"], barcode["barcode_id"] if barcode else "",
                    remote_folder, description, local_name)

def _get_galaxy_libname(private_libs, lab_association, researcher):
    print private_libs, lab_association
    # simple case -- one private library. Upload there
    if len(private_libs) == 1:
        return private_libs[0]
    # no private libraries -- use the lab association or researcher name
    elif len(private_libs) == 0:
        if not lab_association:
            return researcher, ""
        else:
            return lab_association, ""
    # multiple libraries -- find the one that matches the lab association
    else:
        check_libs = [l.lower() for (l, _) in private_libs]
        try:
            i = check_libs.index(lab_association.lower())
            return private_libs[i]
        # can't find the lab association, give us the first library
        except (IndexError, ValueError):
            return private_libs[0]

def select_upload_files(base, bc_id, fc_dir, analysis_dir, config):
    """Select fastq, bam alignment and summary files for upload to Galaxy.
    """
    base_glob = _dir_glob(base, analysis_dir)
    # Configurable upload of fastq files -- BAM provide same information, compacted
    if config["algorithm"].get("upload_fastq", True):
        # look for fastq files in a barcode directory or the main fastq directory
        bc_base = base.rsplit("_", 1)[0] if bc_id else base
        bc_dir = os.path.join(analysis_dir, "%s_barcode" % bc_base)
        fastq_glob = "%s_*fastq.txt" % base
        found_fastq = False
        for fname in glob.glob(os.path.join(bc_dir, fastq_glob)):
            found_fastq = True
            yield (fname, os.path.basename(fname))
        if not found_fastq:
            fastq_dir = get_fastq_dir(fc_dir)
            for fname in glob.glob(os.path.join(fastq_dir, fastq_glob)):
                yield (fname, os.path.basename(fname))
    for summary_file in base_glob("summary.pdf"):
        yield (summary_file, _name_with_ext(summary_file, "-summary.pdf"))
    for bam_file in base_glob("sort-dup.bam"):
        yield (bam_file, _name_with_ext(bam_file, ".bam"))
    for wig_file in base_glob("sort.bigwig"):
        yield (wig_file, _name_with_ext(wig_file, "-coverage.bigwig"))
    # upload any recalibrated BAM files used for SNP calling
    found_recal = False
    for bam_file in base_glob("gatkrecal-realign-sort.bam"):
        found_recal = True
        yield (bam_file, _name_with_ext(bam_file, "-gatkrecal-realign.bam"))
    if not found_recal:
        for bam_file in base_glob("gatkrecal.bam"):
            yield (bam_file, _name_with_ext(bam_file, "-gatkrecal.bam"))
    # Genotype files produced by SNP calling
    for snp_file in base_glob("snp-filter.vcf"):
        yield (snp_file, _name_with_ext(bam_file, "-snp-filter.vcf"))
    # Effect information on SNPs
    for snp_file in base_glob("snp-filter-effects.tsv"):
        yield (snp_file, _name_with_ext(bam_file, "-snp-effects.tsv"))

def _dir_glob(base, work_dir):
    # Allowed characters that can trail the base. This prevents picking up
    # NAME_10 when globbing for NAME_1
    trailers = "[-_.]"
    def _safe_glob(ext):
        return glob.glob(os.path.join(work_dir, "%s%s*%s" % (base, trailers, ext)))
    return _safe_glob

def _name_with_ext(orig_file, ext):
    """Return a normalized filename without internal processing names.
    """
    base = os.path.basename(orig_file).split("-")[0]
    for extra in ["_trim"]:
        if base.endswith(extra):
            base = base[:-len(extra)]
    return "%s%s" % (base, ext)

def add_run_summary_metrics(analysis_dir, galaxy_api):
    """Upload YAML file of run information to Galaxy though the NGLims API.
    """
    run_file = os.path.join(analysis_dir, "run_summary.yaml")
    if os.path.exists(run_file):
        with open(run_file) as in_handle:
            run_summary = yaml.load(in_handle)
        galaxy_api.sqn_run_summary(run_summary)

# General functionality for interacting with Galaxy via the Library API

def get_galaxy_folder(library_id, folder_name, lane, description, galaxy_api):
    """Return or create a folder within the given library.

    Creates or retrieves a top level directory for a run, and then creates
    a lane specific directory within this run.
    """
    items = galaxy_api.library_contents(library_id)
    root = _folders_by_name('/', items)[0]
    run_folders = _safe_get_folders("/%s" % folder_name, items,
                                    library_id, root["id"], folder_name, "",
                                    galaxy_api)
    lane_folders = _safe_get_folders("/%s/%s" % (folder_name, lane), items,
                                     library_id, run_folders[0]['id'],
                                     str(lane), description, galaxy_api)
    cur_files = [f for f in items if f['type'] == 'file'
                 and f['name'].startswith("/%s/%s" % (folder_name, lane))]
    return lane_folders[0], cur_files

def _safe_get_folders(base_name, items, library_id, base_folder_id, name,
                      description, galaxy_api):
    """Retrieve folders for a run or lane, retrying in the case of network errors.
    """
    max_tries = 5
    num_tries = 0
    while 1:
        try:
            folders = _folders_by_name(base_name, items)
            if len(folders) == 0:
                folders = galaxy_api.create_folder(library_id, base_folder_id,
                                                   name, description)
            break
        except ValueError:
            if num_tries > max_tries:
                raise
            time.sleep(2)
            num_tries += 1
    return folders

def _folders_by_name(name, items):
    return [f for f in items if f['type'] == 'folder' and
                                f['name'] == name]

def move_to_storage(lane, bc_id, fc_dir, select_files, cur_galaxy_files, config):
    """Create directory for long term storage before linking to Galaxy.
    """
    galaxy_conf = ConfigParser.SafeConfigParser({'here' : ''})
    galaxy_conf.read(config["galaxy_config"])
    try:
        lib_import_dir = galaxy_conf.get("app:main", "library_import_dir")
    except ConfigParser.NoOptionError:
        raise ValueError("Galaxy config %s needs library_import_dir to be set."
                % config["galaxy_config"])
    storage_dir = _get_storage_dir(fc_dir, lane, bc_id, os.path.join(lib_import_dir,
                                   "storage"))
    existing_files = [os.path.basename(f['name']) for f in cur_galaxy_files]
    need_upload = False
    for orig_file, new_file in select_files:
        if new_file in existing_files:
            need_upload = False
            break
        else:
            new_file = os.path.join(storage_dir, new_file)
            if not os.path.exists(new_file):
                shutil.copy(orig_file, new_file)
            need_upload = True
    return (storage_dir if need_upload else None)

def _get_storage_dir(cur_folder, lane, bc_id, storage_base):
    base = "%s_%s" % (lane, bc_id) if bc_id else str(lane)
    store_dir = os.path.join(storage_base, cur_folder, base)
    utils.safe_makedir(store_dir)
    return store_dir

def get_galaxy_library(lab_association, galaxy_api):
    ret_info = None
    for lib_info in galaxy_api.get_libraries():
        if lib_info["name"].find(lab_association) >= 0:
            ret_info = lib_info
            break
    # need to add a new library
    if ret_info is None:
        ret_info = galaxy_api.create_library(lab_association)[0]
    return ret_info["id"]

if __name__ == "__main__":
    if len(sys.argv) < 4:
        print "Incorrect arguments"
        print __doc__
        sys.exit()
    main(*sys.argv[1:])<|MERGE_RESOLUTION|>--- conflicted
+++ resolved
@@ -34,12 +34,7 @@
 from bcbio.pipeline.config_loader import load_config
 
 def main(config_file, fc_dir, analysis_dir, run_info_yaml=None):
-<<<<<<< HEAD
-    with open(config_file) as in_handle:
-        config = yaml.load(in_handle)
-=======
     config = load_config(config_file)
->>>>>>> 627e2983
     fc_name, fc_date = get_flowcell_info(fc_dir)
     galaxy_api = GalaxyApiAccess(config['galaxy_url'], config['galaxy_api_key'])
 
