msg_process_tag: sqn_finished_process
msg_store_tag: sqn_finished_store
dump_directories:
  - /array10
  - /array11
  - /array12
log_dir: /home/chapman/transfer/log
<<<<<<< HEAD
email_notify: ngs_admin@example.com
=======
# Optional directory to do post-processing analysis. 
# Needed if doing processing on the same machine as output.
postprocess_dir: 
# Optional directories to look for Illumina samplesheets.
# Needed if using these samplesheets for specifying run contents.
>>>>>>> 7f346cca
samplesheet_directories:
  - /path/to/csv/samplesheets/dir
# Pointer to a plain text file which will be used to keep track of 
# directories that have already been transferred.
msg_db: /home/chapman/transfer/transferred.db
program:
  olb: /home/chapman/install/OLB-1.8/OLB-1.8.0
  olb_make: make
algorithm:
  num_cores: 8<|MERGE_RESOLUTION|>--- conflicted
+++ resolved
@@ -5,15 +5,12 @@
   - /array11
   - /array12
 log_dir: /home/chapman/transfer/log
-<<<<<<< HEAD
 email_notify: ngs_admin@example.com
-=======
 # Optional directory to do post-processing analysis. 
 # Needed if doing processing on the same machine as output.
 postprocess_dir: 
 # Optional directories to look for Illumina samplesheets.
 # Needed if using these samplesheets for specifying run contents.
->>>>>>> 7f346cca
 samplesheet_directories:
   - /path/to/csv/samplesheets/dir
 # Pointer to a plain text file which will be used to keep track of 
