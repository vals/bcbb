#!/usr/bin/env python
"""Script to check for finalized illumina runs and report to messaging server.

Run this script with an hourly cron job; it looks for newly finished output
directories for processing.

Usage:
    illumina_finished_msg.py <YAML local config>
                             [<post-processing config file>]

Supplying a post-processing configuration file skips the messaging step and
we moves directly into analysis processing on the current machine. Use
this if there is no RabbitMQ messaging server and your dump machine is directly
connected to the analysis machine. You will also want to set postprocess_dir in
the YAML local config to the directory to write fastq and analysis files.

The Galaxy config needs to have information on the messaging server and queues.

The local config should have the following information:

    dump_directories: directories to check for machine output
    msg_db: flat file of reported output directories
"""
import os
import operator
import socket
import glob
import getpass
import subprocess
import time
from optparse import OptionParser
from xml.etree.ElementTree import ElementTree

import logbook

from bcbio.solexa import samplesheet
from bcbio.log import create_log_handler, logger2
from bcbio import utils
from bcbio.distributed import messaging
from bcbio.solexa.flowcell import (get_flowcell_info, get_fastq_dir, get_qseq_dir)
from bcbio.pipeline.config_loader import load_config

LOG_NAME = os.path.splitext(os.path.basename(__file__))[0]
log = logbook.Logger(LOG_NAME)


def main(local_config, post_config_file=None,
<<<<<<< HEAD
         fetch_msg=True, process_msg=True, store_msg=True,
         backup_msg=False, qseq=True, fastq=True):
    """Main function.
    """
=======
         fetch_msg=True, process_msg=True, store_msg=True, backup_msg=False, qseq=True, fastq=True, remove_qseq=False, compress_fastq=False):
>>>>>>> 9ab8cb8d
    config = load_config(local_config)
    log_handler = create_log_handler(config, True)

    with log_handler.applicationbound():
<<<<<<< HEAD
        search_for_new(config, local_config, post_config_file, fetch_msg,
                       process_msg, store_msg, backup_msg, qseq, fastq)


def search_for_new(config, config_file, post_config_file, fetch_msg,
                   process_msg, store_msg, backup_msg, qseq, fastq):
    """Search for any new unreported directories.
    """
    reported = _read_reported(config["msg_db"])
    for dir_name in _get_directories(config["dump_directories"]):
        dir_name_is_reported = any(r_dir.startswith(dir_name) for r_dir in reported)

        if not os.path.isdir(dir_name) or dir_name_is_reported:
            continue  # Try the next dir_name

        if not _is_finished_dumping(dir_name):
            continue

        # Injects run_name on logging calls.
        # Convenient for run_name on "Subject" for email notifications
        def inject_run_name(record):
            return record.extra.__setitem__('run', os.path.basename(dir_name))

        with logbook.Processor(inject_run_name):
            logger2.info("The instrument has finished dumping on directory {}".format(dir_name))
            _update_reported(config["msg_db"], dir_name)
            _process_samplesheets(dir_name, config)
            if qseq:
                logger2.info("Generating qseq files for {}".format(dir_name))
                _generate_qseq(get_qseq_dir(dir_name), config)

            fastq_dir = None
            if fastq:
                logger2.info("Generating fastq files for {}".format(dir_name))
                fastq_dir = _generate_fastq(dir_name, config)

            post_process_arguments = { \
                "dname": dir_name, \
                "config": config, \
                "config_file": config_file, \
                "fastq_dir": fastq_dir, \
                "post_config_file": post_config_file, \
                "fetch_msg": fetch_msg, \
                "process_msg": process_msg, \
                "store_msg": store_msg, \
                "backup_msg": backup_msg \
                }

            _post_process_run(**post_process_arguments)

            # Update the reported database after successful processing
            _update_reported(config["msg_db"], dir_name)

        # Re-read the reported database to make sure it hasn't
        # changed while processing
        reported = _read_reported(config["msg_db"])

=======
        search_for_new(config, local_config, post_config_file,
                       fetch_msg, process_msg, store_msg, backup_msg, qseq, fastq, remove_qseq, compress_fastq)


def search_for_new(config, config_file, post_config_file,
                   fetch_msg, process_msg, store_msg, backup_msg, qseq, fastq, remove_qseq, compress_fastq):
    """Search for any new unreported directories.
    """
    reported = _read_reported(config["msg_db"])
    for dname in _get_directories(config):
        if os.path.isdir(dname) and not any(dir.startswith(dname) for dir in reported):
            if _is_finished_dumping(dname):
                # Injects run_name on logging calls.
                # Convenient for run_name on "Subject" for email notifications
                with logbook.Processor(lambda record: record.extra.__setitem__('run', os.path.basename(dname))):
                    logger2.info("The instrument has finished dumping on directory %s" % dname)
                    _update_reported(config["msg_db"], dname)
                    _process_samplesheets(dname, config)
                    if qseq:
                        logger2.info("Generating qseq files for %s" % dname)
                        _generate_qseq(get_qseq_dir(dname), config)
                    fastq_dir = None
                    if fastq:
                        logger2.info("Generating fastq files for %s" % dname)
                        fastq_dir = _generate_fastq(dname, config)
                        _calculate_md5(fastq_dir)
                        if remove_qseq: _clean_qseq(get_qseq_dir(dname), fastq_dir)
                        if compress_fastq: _compress_fastq(fastq_dir, config)
                    _post_process_run(dname, config, config_file,
                                      fastq_dir, post_config_file,
                                      fetch_msg, process_msg, store_msg, backup_msg)
                    # Update the reported database after successful processing
                    _update_reported(config["msg_db"], dname)
                # Re-read the reported database to make sure it hasn't changed while processing
                reported = _read_reported(config["msg_db"])
>>>>>>> 9ab8cb8d

def _post_process_run(dname, config, config_file, fastq_dir, post_config_file,
                      fetch_msg, process_msg, store_msg, backup_msg):
    """With a finished directory, send out message or process directly.
    """
    run_module = "bcbio.distributed.tasks"
    # without a configuration file, send out message for processing
    if post_config_file is None:
        store_files, process_files, backup_files = _files_to_copy(dname)
        if process_msg:
            finished_message("analyze_and_upload", run_module, dname,
                             process_files, config, config_file)
        elif fetch_msg:
            finished_message("fetch_data", run_module, dname,
                             process_files, config, config_file)
        if store_msg:
            raise NotImplementedError("Storage server needs update.")
            finished_message("long_term_storage", run_module, dname,
                             store_files, config, config_file)
        if backup_msg:
            finished_message("backup_data", run_module, dname,
                             backup_files, config, config_file)
    # otherwise process locally
    else:
        analyze_locally(dname, post_config_file, fastq_dir)


def analyze_locally(dname, post_config_file, fastq_dir):
    """Run analysis directly on the local machine.
    """
    assert fastq_dir is not None
    post_config = load_config(post_config_file)
    analysis_dir = os.path.join(fastq_dir, os.pardir, "analysis")
    utils.safe_makedir(analysis_dir)
    with utils.chdir(analysis_dir):
        if post_config["algorithm"]["num_cores"] == "messaging":
            prog = post_config["analysis"]["distributed_process_program"]
        else:
            prog = post_config["analysis"]["process_program"]
        cl = [prog, post_config_file, dname]
        run_yaml = os.path.join(dname, "run_info.yaml")
        if os.path.exists(run_yaml):
            cl.append(run_yaml)
        subprocess.check_call(cl)


def _process_samplesheets(dname, config):
    """Process Illumina samplesheets into YAML files for post-processing.
    """
    ss_file = samplesheet.run_has_samplesheet(dname, config)
    if ss_file:
        out_file = os.path.join(dname, "run_info.yaml")
        logger2.info("CSV Samplesheet {0} found, converting to {1}" + \
        "".format(ss_file, out_file))
        samplesheet.csv2yaml(ss_file, out_file)


def _generate_fastq(fc_dir, config):
    """Generate fastq files for the current flowcell.
    """
    fc_name, fc_date = get_flowcell_info(fc_dir)
    short_fc_name = "%s_%s" % (fc_date, fc_name)
    fastq_dir = get_fastq_dir(fc_dir)
    basecall_dir = os.path.split(fastq_dir)[0]
    postprocess_dir = config.get("postprocess_dir", "")
    if postprocess_dir:
        fastq_dir = os.path.join(postprocess_dir, os.path.basename(fc_dir),
                                 "fastq")
    if not fastq_dir == fc_dir:  # and not os.path.exists(fastq_dir):
        with utils.chdir(basecall_dir):
            lanes = sorted(list(set([f.split("_")[1] for f in
                glob.glob("*qseq.txt")])))
            cl = ["solexa_qseq_to_fastq.py", short_fc_name,
                  ",".join(lanes)]
            if postprocess_dir:
                cl += ["-o", fastq_dir]
            logger2.debug("Converting qseq to fastq on all lanes.")
            subprocess.check_call(cl)
    return fastq_dir

<<<<<<< HEAD
=======
def _calculate_md5(fastq_dir):
    """Calculate the md5sum for the fastq files
    """
    glob_str = "*_fastq.txt"
    fastq_files = glob.glob(os.path.join(fastq_dir,glob_str))
    
    md5sum_file = os.path.join(fastq_dir,"md5sums.txt")
    with open(md5sum_file,'w') as fh:
        for fastq_file in fastq_files:
            logger2.debug("Calculating md5 for %s using md5sum" % fastq_file)
            cl = ["md5sum",fastq_file]
            fh.write(subprocess.check_output(cl))

def _compress_fastq(fastq_dir, config):
    """Compress the fastq files using gzip
    """
    glob_str = "*_fastq.txt"
    fastq_files = glob.glob(os.path.join(fastq_dir,glob_str))
    num_cores = config["algorithm"].get("num_cores",1)
    active_procs = []
    for fastq_file in fastq_files:
        # Sleep for one minute while waiting for an open slot
        while len(active_procs) >= num_cores:
            time.sleep(60)
            active_procs, _ = _process_status(active_procs)
            
        logger2.debug("Compressing %s using gzip" % fastq_file)
        cl = ["gzip",fastq_file]
        active_procs.append(subprocess.Popen(cl))
    
    # Wait for the last processes to finish
    while len(active_procs) > 0:
        time.sleep(60)
        active_procs, _ = _process_status(active_procs)
    
def _process_status(processes):
    """Return a list of the processes that are still active and
       a list of the returncodes of the processes that have finished
    """
    active = []
    retcodes = []
    for p in processes:
        c = p.poll()
        if c is None:
            active.append(p)
        else:
            retcodes.append(c)
    return active, retcodes
     
def _clean_qseq(bc_dir, fastq_dir):
    """Remove the temporary qseq files if the corresponding fastq file 
       has been created
    """    
    glob_str = "*_1_fastq.txt"
    fastq_files = glob.glob(os.path.join(fastq_dir,glob_str))
    
    for fastq_file in fastq_files:
        try:
            lane = int(os.path.basename(fastq_file)[0])
        except ValueError:
            continue
        
        logger2.debug("Removing qseq files for lane %d" % lane)
        glob_str = "s_%d_*qseq.txt" % lane
        
        for qseq_file in glob.glob(os.path.join(bc_dir, glob_str)):
            try:
                os.unlink(qseq_file)
            except:
                logger2.debug("Could not remove %s" % qseq_file)

>>>>>>> 9ab8cb8d

def _generate_qseq(bc_dir, config):
    """Generate qseq files from illumina bcl files if not present.

    More recent Illumina updates do not produce qseq files. Illumina's
    offline base caller (OLB) generates these starting with bcl,
    intensity and filter files.
    """
    if not os.path.exists(os.path.join(bc_dir, "finished.txt")):
        bcl2qseq_log = os.path.join(config["log_dir"], "setupBclToQseq.log")
        cmd = os.path.join(config["program"]["olb"], "bin", "setupBclToQseq.py")
        cl = [cmd, "-L", bcl2qseq_log, "-o", bc_dir, "--in-place", "--overwrite",
              "--ignore-missing-stats", "--ignore-missing-control"]
        # in OLB version 1.9, the -i flag changed to intensities instead of input
        version_cl = [cmd, "-v"]
        p = subprocess.Popen(version_cl, stdout=subprocess.PIPE)
        (out, _) = p.communicate()
        olb_version = float(out.strip().split()[-1].rsplit(".", 1)[0])
        if olb_version > 1.8:
            cl += ["-P", ".clocs"]
            cl += ["-b", bc_dir]
        else:
            cl += ["-i", bc_dir, "-p", os.path.split(bc_dir)[0]]
        subprocess.check_call(cl)
        with utils.chdir(bc_dir):
            try:
                processors = config["algorithm"]["num_cores"]
            except KeyError:
                processors = 8
            cl = config["program"].get("olb_make", "make").split() + ["-j", str(processors)]
            subprocess.check_call(cl)


def _is_finished_dumping(directory):
    """Determine if the sequencing directory has all files.

    The final checkpoint file will differ depending if we are a
    single or paired end run.
    """
    # Check final output files; handles both HiSeq, MiSeq and GAII
    run_info = os.path.join(directory, "RunInfo.xml")
    hi_seq_checkpoint = \
    "Basecalling_Netcopy_complete_Read{}.txt".format(_expected_reads(run_info))

    to_check = ["Basecalling_Netcopy_complete_SINGLEREAD.txt",
                "Basecalling_Netcopy_complete_READ2.txt",
                hi_seq_checkpoint]

    dump_done = any(os.path.exists(os.path.join(directory, f)) for f in to_check)

    # Include a check to wait for any ongoing MiSeq analysis
    is_queued_for_analysis = os.path.exists(os.path.join(directory, "QueuedForAnalysis.txt"))
    job_is_completed = os.path.exists(os.path.join(directory, "CompletedJobInfo.xml"))

    miseq_analysis_checkpoint = not is_queued_for_analysis or job_is_completed

    return dump_done and miseq_analysis_checkpoint


def _expected_reads(run_info_file):
    """Parse the number of expected reads from the RunInfo.xml file.
    """
    reads = []
    if os.path.exists(run_info_file):
        tree = ElementTree()
        tree.parse(run_info_file)
        read_elem = tree.find("Run/Reads")
        reads = read_elem.findall("Read")

    return len(reads)


def _is_finished_dumping_checkpoint(directory):
    """Recent versions of RTA (1.10 or better), write the complete file.

    This is the most straightforward source but as of 1.10 still does not
    work correctly as the file will be created at the end of Read 1 even
    if there are multiple reads.
    """
    check_file = os.path.join(directory, "Basecalling_Netcopy_complete.txt")
    check_v1, check_v2 = (1, 10)
    if os.path.exists(check_file):
        with open(check_file) as in_handle:
            line = in_handle.readline().strip()

        if line:
            version = line.split()[-1]
            v1, v2 = [float(v) for v in version.split(".")[:2]]
            if ((v1 > check_v1) or (v1 == check_v1 and v2 >= check_v2)):
                return True


def _files_to_copy(directory):
    """Retrieve files that should be remotely copied.
    """
    with utils.chdir(directory):
        image_redo_files = reduce(operator.add,
                                  [glob.glob("*.params"),
                                   glob.glob("Images/L*/C*"),
                                   ["RunInfo.xml", "runParameters.xml"]])
        qseqs = reduce(operator.add,
                     [glob.glob("Data/Intensities/*.xml"),
                      glob.glob("Data/Intensities/BaseCalls/*qseq.txt"),
                      ])
        reports = reduce(operator.add,
                     [glob.glob("*.xml"),
                      glob.glob("Data/Intensities/BaseCalls/*.xml"),
                      glob.glob("Data/Intensities/BaseCalls/*.xsl"),
                      glob.glob("Data/Intensities/BaseCalls/*.htm"),
                      ["Data/Intensities/BaseCalls/Plots", "Data/reports",
                       "Data/Status.htm", "Data/Status_Files", "InterOp"]])
        run_info = reduce(operator.add,
                        [glob.glob("run_info.yaml"),
                         glob.glob("*.csv"),
                         glob.glob("*.txt")
                        ])
        logs = reduce(operator.add, [["Logs", "Recipe", "Diag", "Data/RTALogs", "Data/Log.txt"]])
        fastq = reduce(operator.add,
                       [glob.glob("Data/Intensities/BaseCalls/*fastq.gz"),
                        ["Data/Intensities/BaseCalls/fastq"]])
        analysis = reduce(operator.add, [glob.glob("Data/Intensities/BaseCalls/Alignment")])
    return (sorted(image_redo_files + logs + reports + run_info + qseqs),
            sorted(reports + fastq + run_info + analysis),
            ["*"])


def _read_reported(msg_db):
    """Retrieve a list of directories previous reported.
    """
    reported = []
    if not os.path.exists(msg_db):
        return reported

    with open(msg_db) as in_handle:
        for line in in_handle:
            reported.append(line.strip())

    return reported


def _get_directories(dump_directories):
    for directory in dump_directories:
        globs = []
        # Glob to capture general flowcells
        globs.extend(glob.glob(os.path.join(directory, "*[Aa]*[Xx][Xx]")))
        # Glob to capture MiSeq flowcells
        globs.extend(glob.glob(os.path.join(directory, "*_M*AMS*")))
        for dname in sorted(globs):
            if os.path.isdir(dname):
                yield dname


def _update_reported(msg_db, new_dname):
    """Add a new directory to the database of reported messages.
    """
    reported = _read_reported(msg_db)
    startswith = lambda dname: dname.startswith(new_dname)
    for r_dir in filter(startswith, reported):
        new_dname = r_dir
        reported.remove(r_dir)

    reported.append("{}\t{}".format(new_dname, time.strftime("%x-%X")))

    with open(msg_db, "w") as out_handle:
        for r_dir in reported:
            out_handle.write("{}\n".format(r_dir))


def finished_message(fn_name, run_module, directory, files_to_copy,
                     config, config_file):
    """Wait for messages with the give tag, passing on to the supplied handler.
    """
    logger2.debug("Calling remote function: %s" % fn_name)
    user = getpass.getuser()
    hostname = socket.gethostbyaddr(socket.gethostname())[0]
    data = dict(
            machine_type='illumina',
            hostname=hostname,
            user=user,
            directory=directory,
            to_copy=files_to_copy
            )
    dirs = {"work": os.getcwd(),
            "config": os.path.dirname(config_file)}
    runner = messaging.runner(run_module, dirs, config, config_file, wait=False)
    runner(fn_name, [[data]])


# --- Testing code: run with 'nosetests -v -s illumina_finished_message.py'
import unittest
import random
import string
import shutil


class FinishedDumpingTest(unittest.TestCase):
    """Tests for _is_finished_dumping
    """
    def setUp(self):
        self.test_dir = "".join(random.choice(string.ascii_uppercase) for i in xrange(9))
        os.mkdir(self.test_dir)

    def test__is_finsihed_dumping(self):
        """Test determining if a sequencer is finished dumping.
        """
        assert _is_finished_dumping(self.test_dir) == False, \
        "Empty directory was interpreted as finished"

        test_xml_file = os.path.join(self.test_dir, "RunInfo.xml")

        test_xml = \
        """<?xml version="1.0"?>
            <RunInfo>
                <Run>
                    <Reads>
                        <Read Number="1" />
                        <Read Number="2" />
                    </Reads>
                </Run>
            </RunInfo>"""

        with open(test_xml_file, "w") as txf:
            txf.write(test_xml)

        assert _is_finished_dumping(self.test_dir) == False, \
        "Existance of RunInfo.xml should not signal finished"

        with open(os.path.join(self.test_dir, "Basecalling_Netcopy_complete_Read2.txt"), "w") as tfh:
            tfh.write("")

        assert _is_finished_dumping(self.test_dir) == True, \
        """Existance of Basecalling_Netcopy_complete_Read2.txt should signal that
        the dump is finished."""

        miseq_queued = os.path.join(self.test_dir, "QueuedForAnalysis.txt")
        with open(miseq_queued, "w") as mqfh:
            mqfh.write("")

        assert _is_finished_dumping(self.test_dir) == False, \
        """Existance of QueuedForAnalysis.txt should prevent signalling the dump
        being finished."""

        job_completed = os.path.join(self.test_dir, "CompletedJobInfo.xml")
        with open(job_completed, "w") as jcfh:
            jcfh.write("")

        assert _is_finished_dumping(self.test_dir) == True, \
        """Existance of CompletedJobInfo.xml should counteract QueuedForAnalysis.txt,
        and signal that the dump is finished."""

    def tearDown(self):
        shutil.rmtree(self.test_dir)


class ReportedTest(unittest.TestCase):
    """Tests for _read_reported()
    """
    def setUp(self):
        self.temp_files = []

    def test__read_reported(self):
        """Test _read_reported()
        """
        test_file = "".join(random.choice(string.ascii_uppercase) for i in xrange(9))

        assert _read_reported(test_file) == [], \
        "Inputting nonexistant file does not return empty list"

        with open(test_file, "w") as test_handle:
            test_handle.write("TEST")

        self.temp_files.append(test_file)

        test_read = _read_reported(test_file)

        assert len(test_read) == 1, \
        "Unexpected number of lines in test file"

        assert test_read[0] == "TEST", \
        "Unexpected contents of the test file"

    def test__update_reported(self):
        """Test _update_reported()
        """
        test_file = "".join(random.choice(string.ascii_uppercase) for i in xrange(9))

        _update_reported(test_file, "Line 1")

        self.temp_files.append(test_file)

        reported = _read_reported(test_file)

        assert reported[0].startswith("Line 1"), \
        "Nonexistant report was not created and updated"

        reported_time = time.strptime(reported[0].split("\t")[-1], "%x-%X")
        assert isinstance(reported_time, time.struct_time), \
        "Could not parse report time."

        _update_reported(test_file, "Line 2")
        _update_reported(test_file, "Line 3")

        reported = _read_reported(test_file)

        n = len(reported)
        assert n == 3, \
        "Unexpected number of lines in test_file: {}".format(n)

        # Update already existing line "Line 1"
        _update_reported(test_file, "Line 1")

        reported = _read_reported(test_file)

        assert len(reported) == 3, \
        "Unexpected number of lines in test_file"

        for exp_line, line in zip(["Line 2", "Line 3", "Line 1"], reported):
            assert line.startswith(exp_line), \
            "Unmatching lines: " \
            "Expected '{}*', got '{}'".format(exp_line, line)

        _update_reported(test_file, "Line")

        reported = _read_reported(test_file)

        assert len(reported) == 1, \
        "File was not reduced to a single line."

        assert reported[0].startswith("Line"), \
        "Unmatching lines: Expected '{}*', got '{}'".format(exp_line, line)

    def tearDown(self):
        for temp_file in self.temp_files:
            os.remove(temp_file)


if __name__ == "__main__":
    parser = OptionParser()
    parser.add_option("-b", "--backup", dest="backup_msg",
            action="store_true", default=False)
    parser.add_option("-d", "--nofetch", dest="fetch_msg",
            action="store_false", default=True)
    parser.add_option("-p", "--noprocess", dest="process_msg",
            action="store_false", default=True)
    parser.add_option("-s", "--nostore", dest="store_msg",
            action="store_false", default=True)
    parser.add_option("-f", "--nofastq", dest="fastq",
            action="store_false", default=True)
    parser.add_option("-c", "--compress-fastq", dest="compress_fastq",
            action="store_true", default=False)
    parser.add_option("-q", "--noqseq", dest="qseq",
            action="store_false", default=True)
    parser.add_option("-r", "--remove-qseq", dest="remove_qseq",
            action="store_true", default=False)
    parser.add_option("-m", "--miseq", dest="miseq",
            action="store_true", default=False)

    (options, args) = parser.parse_args()

    # Option --miseq implies --noprocess, --nostore, --nofastq, --noqseq
    if options.miseq:
        options.fetch_msg = False
        options.process_msg = False
        options.store_msg = False
        options.backup_msg = True
        options.fastq = False
        options.qseq = False
<<<<<<< HEAD

    kwargs = dict(fetch_msg=options.fetch_msg, process_msg=options.process_msg,
                  store_msg=options.store_msg, backup_msg=options.backup_msg,
                  fastq=options.fastq, qseq=options.qseq)
=======
    
    kwargs = dict(fetch_msg=options.fetch_msg, process_msg=options.process_msg, store_msg=options.store_msg, backup_msg=options.backup_msg,
                  fastq=options.fastq, qseq=options.qseq, remove_qseq=options.remove_qseq, compress_fastq=options.compress_fastq)
>>>>>>> 9ab8cb8d
    main(*args, **kwargs)<|MERGE_RESOLUTION|>--- conflicted
+++ resolved
@@ -45,25 +45,23 @@
 
 
 def main(local_config, post_config_file=None,
-<<<<<<< HEAD
          fetch_msg=True, process_msg=True, store_msg=True,
-         backup_msg=False, qseq=True, fastq=True):
+         backup_msg=False, qseq=True, fastq=True, remove_qseq=False,
+         compress_fastq=False):
     """Main function.
     """
-=======
-         fetch_msg=True, process_msg=True, store_msg=True, backup_msg=False, qseq=True, fastq=True, remove_qseq=False, compress_fastq=False):
->>>>>>> 9ab8cb8d
     config = load_config(local_config)
     log_handler = create_log_handler(config, True)
 
     with log_handler.applicationbound():
-<<<<<<< HEAD
-        search_for_new(config, local_config, post_config_file, fetch_msg,
-                       process_msg, store_msg, backup_msg, qseq, fastq)
-
-
-def search_for_new(config, config_file, post_config_file, fetch_msg,
-                   process_msg, store_msg, backup_msg, qseq, fastq):
+        search_for_new(config, local_config, post_config_file,
+                       fetch_msg, process_msg, store_msg, backup_msg,
+                       qseq, fastq, remove_qseq, compress_fastq)
+
+
+def search_for_new(config, config_file, post_config_file,
+                   fetch_msg, process_msg, store_msg, backup_msg, qseq, fastq,
+                   remove_qseq, compress_fastq):
     """Search for any new unreported directories.
     """
     reported = _read_reported(config["msg_db"])
@@ -82,7 +80,8 @@
             return record.extra.__setitem__('run', os.path.basename(dir_name))
 
         with logbook.Processor(inject_run_name):
-            logger2.info("The instrument has finished dumping on directory {}".format(dir_name))
+            logger2.info("The instrument has finished dumping on directory {}" + \
+                         "".format(dir_name))
             _update_reported(config["msg_db"], dir_name)
             _process_samplesheets(dir_name, config)
             if qseq:
@@ -93,6 +92,11 @@
             if fastq:
                 logger2.info("Generating fastq files for {}".format(dir_name))
                 fastq_dir = _generate_fastq(dir_name, config)
+                _calculate_md5(fastq_dir)
+                if remove_qseq:
+                    _clean_qseq(get_qseq_dir(dir_name), fastq_dir)
+                if compress_fastq:
+                    _compress_fastq(fastq_dir, config)
 
             post_process_arguments = { \
                 "dname": dir_name, \
@@ -115,43 +119,6 @@
         # changed while processing
         reported = _read_reported(config["msg_db"])
 
-=======
-        search_for_new(config, local_config, post_config_file,
-                       fetch_msg, process_msg, store_msg, backup_msg, qseq, fastq, remove_qseq, compress_fastq)
-
-
-def search_for_new(config, config_file, post_config_file,
-                   fetch_msg, process_msg, store_msg, backup_msg, qseq, fastq, remove_qseq, compress_fastq):
-    """Search for any new unreported directories.
-    """
-    reported = _read_reported(config["msg_db"])
-    for dname in _get_directories(config):
-        if os.path.isdir(dname) and not any(dir.startswith(dname) for dir in reported):
-            if _is_finished_dumping(dname):
-                # Injects run_name on logging calls.
-                # Convenient for run_name on "Subject" for email notifications
-                with logbook.Processor(lambda record: record.extra.__setitem__('run', os.path.basename(dname))):
-                    logger2.info("The instrument has finished dumping on directory %s" % dname)
-                    _update_reported(config["msg_db"], dname)
-                    _process_samplesheets(dname, config)
-                    if qseq:
-                        logger2.info("Generating qseq files for %s" % dname)
-                        _generate_qseq(get_qseq_dir(dname), config)
-                    fastq_dir = None
-                    if fastq:
-                        logger2.info("Generating fastq files for %s" % dname)
-                        fastq_dir = _generate_fastq(dname, config)
-                        _calculate_md5(fastq_dir)
-                        if remove_qseq: _clean_qseq(get_qseq_dir(dname), fastq_dir)
-                        if compress_fastq: _compress_fastq(fastq_dir, config)
-                    _post_process_run(dname, config, config_file,
-                                      fastq_dir, post_config_file,
-                                      fetch_msg, process_msg, store_msg, backup_msg)
-                    # Update the reported database after successful processing
-                    _update_reported(config["msg_db"], dname)
-                # Re-read the reported database to make sure it hasn't changed while processing
-                reported = _read_reported(config["msg_db"])
->>>>>>> 9ab8cb8d
 
 def _post_process_run(dname, config, config_file, fastq_dir, post_config_file,
                       fetch_msg, process_msg, store_msg, backup_msg):
@@ -232,8 +199,6 @@
             subprocess.check_call(cl)
     return fastq_dir
 
-<<<<<<< HEAD
-=======
 def _calculate_md5(fastq_dir):
     """Calculate the md5sum for the fastq files
     """
@@ -305,7 +270,6 @@
             except:
                 logger2.debug("Could not remove %s" % qseq_file)
 
->>>>>>> 9ab8cb8d
 
 def _generate_qseq(bc_dir, config):
     """Generate qseq files from illumina bcl files if not present.
@@ -673,14 +637,9 @@
         options.backup_msg = True
         options.fastq = False
         options.qseq = False
-<<<<<<< HEAD
 
     kwargs = dict(fetch_msg=options.fetch_msg, process_msg=options.process_msg,
                   store_msg=options.store_msg, backup_msg=options.backup_msg,
-                  fastq=options.fastq, qseq=options.qseq)
-=======
-    
-    kwargs = dict(fetch_msg=options.fetch_msg, process_msg=options.process_msg, store_msg=options.store_msg, backup_msg=options.backup_msg,
-                  fastq=options.fastq, qseq=options.qseq, remove_qseq=options.remove_qseq, compress_fastq=options.compress_fastq)
->>>>>>> 9ab8cb8d
+                  fastq=options.fastq, qseq=options.qseq, remove_qseq=options.remove_qseq,
+                  compress_fastq=options.compress_fastq)
     main(*args, **kwargs)