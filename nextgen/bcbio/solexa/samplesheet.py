"""Converts Illumina SampleSheet CSV files to the run_info.yaml input file.

This allows running the analysis pipeline without Galaxy, using CSV input
files from Illumina SampleSheet or Genesifter.
"""
import os
import fileinput
import csv
import itertools
import difflib
import glob

import operator

import yaml

from bcbio.solexa.flowcell import (get_flowcell_info)
from bcbio import utils


def _organize_lanes(info_iter, barcode_ids):
    """Organize flat lane information into nested YAML structure.
    """
    all_lanes = []
<<<<<<< HEAD
    sorted_info = sorted(info_iter, key=operator.itemgetter(1))
    for lane, info in itertools.groupby(sorted_info, lambda x: x[1]):
        info = list(info)
        sampleref = info[0][3].lower()
        cur_lane = dict(flowcell_id=info[0][0], lane=lane, genome_build=sampleref, analysis="Standard")
=======
    for lane, info in itertools.groupby(info_iter, lambda x: x[1]):
        info = list(info)
        sampleref = info[0][3].lower()
        cur_lane = dict(flowcell_id=info[0][0], lane=lane,
                        genome_build=sampleref, analysis="Standard")
>>>>>>> cf9e1ffa

        cur_lane["description"] = "Lane %s, %s" % (lane, info[0][5])

        if _has_barcode(info):
            multiplex = []
            for (_, _, sample_id, _, bc_seq, descr) in info:
                bc_type, bc_id = barcode_ids[bc_seq]
<<<<<<< HEAD
                multiplex.append(dict(barcode_type=bc_type,
                                      barcode_id=bc_id,
                                      sequence=bc_seq,
                                      name=sample_id))
            cur_lane["multiplex"] = multiplex

            cur_lane["description"] = "Lane %s, %s" % (lane, description)

            if _has_barcode(info):
                multiplex = []
                for (_, _, sample_id, _, bc_seq, descr) in info:
                    bc_type, bc_id = barcode_ids[bc_seq]
                    multiplex.append(dict(barcode_type=bc_type,
                                          barcode_id=bc_id,
                                          sequence=bc_seq,
                                          name=sample_id))
                cur_lane["multiplex"] = multiplex

            all_lanes.append(cur_lane)
=======
                bc_dict = dict(barcode_type=bc_type,
                              barcode_id=bc_id,
                              sequence=bc_seq,
                              name=sample_id)
                if descr != info[0][5]:
                    bc_dict["description"] = descr
                multiplex.append(bc_dict)
            cur_lane["multiplex"] = multiplex

        all_lanes.append(cur_lane)
>>>>>>> cf9e1ffa

    return all_lanes


def _has_barcode(sample):
    if sample[0][4]:
        return True
    else:  # lane is not multiplexed
        pass


def _generate_barcode_ids(info_iter):
    """Create unique barcode IDs assigned to sequences
    """
    bc_type = "SampleSheet"
    barcodes = list(set([x[-2] for x in info_iter]))
    barcodes.sort()
    barcode_ids = {}
    for i, bc in enumerate(barcodes):
        barcode_ids[bc] = (bc_type, i + 1)
    return barcode_ids


def _read_input_csv(in_file):
    """Parse useful details from SampleSheet CSV file.
    """
    # Sanitize raw file before opening with csv reader
    #_sanitize(in_file)

    try:
        with open(in_file, "rU") as in_handle:
            reader = csv.reader(in_handle)
            #reader = unicode_csv_reader(in_handle)
            reader.next()  # header
            for line in reader:
                if line:  # empty lines
                    (fc_id, lane, sample_id, genome, barcode, description) = line[:6]
                    yield fc_id, lane, sample_id, genome, barcode, description
    except ValueError:
        print "Corrupt samplesheet %s, please fix it" % in_file
        pass


def _get_flowcell_id(in_file, require_single=True):
    """Retrieve the unique flowcell id represented in the SampleSheet.
    """
    fc_ids = set([x[0] for x in _read_input_csv(in_file)])
    if require_single and len(fc_ids) > 1:
        raise ValueError("There are several FCIDs in the same samplesheet file: %s" % in_file)
    else:
        return fc_ids


def _sanitize(in_file):
    """Removes badly balanced quotes and other possible future
       cruft introduced on the samplesheets
    """
    for line in fileinput.FileInput(in_file, inplace=1):
        line = line.replace('"', '')
        # print adds line in place, not stdout
        print line.replace("\n", '')

    fileinput.close()


def csv2yaml(in_file, out_file=None):
    """Convert a CSV SampleSheet to YAML run_info format.
    """
    if out_file is None:
        out_file = "%s.yaml" % os.path.splitext(in_file)[0]

    barcode_ids = _generate_barcode_ids(_read_input_csv(in_file))
    lanes = _organize_lanes(_read_input_csv(in_file), barcode_ids)
    with open(out_file, "w") as out_handle:
        out_handle.write(yaml.safe_dump(lanes, default_flow_style=False, allow_unicode=True))
    return out_file


def run_has_samplesheet(fc_dir, config, require_single=True):
    """Checks if there's a suitable SampleSheet.csv present for the run
    """
    fc_name, _ = get_flowcell_info(fc_dir)
    sheet_dirs = config.get("samplesheet_directories", [])
    fcid_sheet = {}
    for ss_dir in (s for s in sheet_dirs if os.path.exists(s)):
        with utils.chdir(ss_dir):
            for ss in glob.glob("*.csv"):
                fc_ids = _get_flowcell_id(ss, require_single)
                for fcid in fc_ids:
                    if fcid:
                        fcid_sheet[fcid] = os.path.join(ss_dir, ss)
    # difflib handles human errors while entering data on the SampleSheet.
    # Only one best candidate is returned (if any). 0.85 cutoff allows for
    # maximum of 2 mismatches in fcid

    potential_fcids = difflib.get_close_matches(fc_name, fcid_sheet.keys(), 1, 0.85)
    if len(potential_fcids) > 0 and fcid_sheet.has_key(potential_fcids[0]):
        return fcid_sheet[potential_fcids[0]]
    else:
        return None<|MERGE_RESOLUTION|>--- conflicted
+++ resolved
@@ -22,19 +22,11 @@
     """Organize flat lane information into nested YAML structure.
     """
     all_lanes = []
-<<<<<<< HEAD
     sorted_info = sorted(info_iter, key=operator.itemgetter(1))
     for lane, info in itertools.groupby(sorted_info, lambda x: x[1]):
         info = list(info)
         sampleref = info[0][3].lower()
         cur_lane = dict(flowcell_id=info[0][0], lane=lane, genome_build=sampleref, analysis="Standard")
-=======
-    for lane, info in itertools.groupby(info_iter, lambda x: x[1]):
-        info = list(info)
-        sampleref = info[0][3].lower()
-        cur_lane = dict(flowcell_id=info[0][0], lane=lane,
-                        genome_build=sampleref, analysis="Standard")
->>>>>>> cf9e1ffa
 
         cur_lane["description"] = "Lane %s, %s" % (lane, info[0][5])
 
@@ -42,27 +34,6 @@
             multiplex = []
             for (_, _, sample_id, _, bc_seq, descr) in info:
                 bc_type, bc_id = barcode_ids[bc_seq]
-<<<<<<< HEAD
-                multiplex.append(dict(barcode_type=bc_type,
-                                      barcode_id=bc_id,
-                                      sequence=bc_seq,
-                                      name=sample_id))
-            cur_lane["multiplex"] = multiplex
-
-            cur_lane["description"] = "Lane %s, %s" % (lane, description)
-
-            if _has_barcode(info):
-                multiplex = []
-                for (_, _, sample_id, _, bc_seq, descr) in info:
-                    bc_type, bc_id = barcode_ids[bc_seq]
-                    multiplex.append(dict(barcode_type=bc_type,
-                                          barcode_id=bc_id,
-                                          sequence=bc_seq,
-                                          name=sample_id))
-                cur_lane["multiplex"] = multiplex
-
-            all_lanes.append(cur_lane)
-=======
                 bc_dict = dict(barcode_type=bc_type,
                               barcode_id=bc_id,
                               sequence=bc_seq,
@@ -73,7 +44,6 @@
             cur_lane["multiplex"] = multiplex
 
         all_lanes.append(cur_lane)
->>>>>>> cf9e1ffa
 
     return all_lanes
 
