--- conflicted
+++ resolved
@@ -11,18 +11,10 @@
 import yaml
 
 from bcbio.pipeline.run_info import get_run_info
-<<<<<<< HEAD
-from bcbio.distributed import lsf, sge
-from bcbio.pipeline.config_loader import load_config
-
-
-def main(config_file, fc_dir, run_info_yaml=None):
-=======
 from bcbio.distributed.manage import run_and_monitor
 from bcbio.pipeline.config_loader import load_config
 
 def main(config_file, fc_dir, run_info_yaml=None, num_workers=None):
->>>>>>> bb0dace9
     config = load_config(config_file)
     assert config["algorithm"]["num_cores"] == "messaging", \
            "Use this script only with configured 'messaging' parallelization"
