"""A module for managing metadata and layout, as specified in run_info.yaml,
as well as read counts for the samples on a flowcell.
"""
import copy
import re
import os
import glob
import yaml
import string

from bcbio.solexa.flowcell import get_flowcell_info
from bcbio.google import (_to_unicode, _from_unicode)
from bcbio.utils import UnicodeReader
from bcbio.log import logger2


def format_project_name(unformated_name):
    """Make the project name adhere to a stricter formatting convention"""
    regexp = r'^(.+?)_(\d{2})_(\d{2})(.*)$'
    m = re.match(regexp, unformated_name)
    if not m or len(m.groups()) < 3:
        return unformated_name

    name = m.group(1).strip()
    year = m.group(2).strip()
    month = m.group(3).strip()
    suffix = m.group(4).strip()

    # Replace any non-period delimiters
    delimiter = "_"
    p = re.compile('(%s)' % delimiter)
    name = p.sub('.', name)

    # Make sure that the initial letters are in capitals
    name = string.capwords(name,".")
        
    # Format the name
    project_name = "%s_%s_%s%s" % (name, year, month, suffix)
    return project_name


def get_barcode_metrics(workdir):
    """Parse the [lane]_*.bc_metrics files in the *_barcode directories into a dictionary"""
    
    bc_files = []
    if workdir is not None:
        bc_files = glob.glob(os.path.join(workdir,"*_barcode","*.bc_metrics"))
    if not len(bc_files) > 0:
        return None
    
    bc_metrics = {}
    for bc_file in bc_files:
        m = re.match(r'^(\d+)\_',os.path.basename(bc_file))
        if not m or len(m.groups()) != 1:
            continue
        lane = str(m.group(1))
        bc_metrics[lane] = {}
        with open(bc_file) as bcfh:
            csvr = UnicodeReader(bcfh,dialect='excel-tab')
            for row in csvr:
                bc_metrics[lane][str(row[0])] = int(row[1])
            
    return bc_metrics

def get_flowcell(fc_dir, run_info_yaml, config={}):
    # Just get the name of the flowcell directory minus the path
    fc_name, fc_date = get_flowcell_info(os.path.basename(os.path.normpath(fc_dir)))
    with open(run_info_yaml,"r") as fh:
        run_info = yaml.load(fh)
        
    return Flowcell(fc_name,fc_date,run_info,fc_dir)

def get_project_name(description):
    """Parse out the project name from the lane description"""
    m = re.match(r'(?:.*\s+)?(\S+)',(description or ""),re.I)
    if m and len(m.groups()) > 0:
        return format_project_name(m.group(1).strip())
    return description
       

def get_sample_name(barcode_name):
    """Extract the sample name by stripping the barcode index part of the sample description""" 
    name, index = split_sample_name(barcode_name)
    return name
                     
def split_sample_name(sample_name):
    """Split a sample name into parts consisting of 
        - project_name [PNNN]
        - sample_number [NNN]
        - reception_qc [F]
        - prep_version [B]
        - index_id [indexN]
    """
    
    splits = sample_name.split("_")
<<<<<<< HEAD
    if len(splits) != 3:
        logger2.warn("Sample name '%s' does not follow the expected format PXXX_XXX[FB]_indexN" % sample_name)
    
    # Check for an extra flag indicating re-prep or failed qc
    prep_version = ""
    reception_qc = ""
    if splits [1]:
        if splits[1][-1] == 'B':
            prep_version = splits[1][-1]
            splits[1] = splits[1][:-1]
    if splits[1]:
        if splits[1][-1] == 'F':
            reception_qc = splits[1][-1]
            splits[1] = splits[1][:-1]
    
    return splits[0], splits[1], "_".join(splits[2:]), reception_qc, prep_version
=======
    prep = ""
    try:
        if len(splits) < 2:
            raise ValueError()
        if splits[0][0] != 'P':
            raise ValueError()
        if type(int(splits[0][1:])) != int:
            raise ValueError()
        while splits[1][-1] in "FB":
            prep = "%c%s" % (splits[1][-1],prep)
            splits[1] = splits[1][0:-1]
        if type(int(splits[1])) != int:
            raise ValueError()
    except:
        logger2.warn("Sample name '%s' does not follow the expected format PXXX_XXX[FB]" % sample_name)
    if len(prep) > 0:
        splits[1] = "%s%s" % (splits[1],prep)
        
    name = []
    index = []
    for s in splits:
        if len(index) == 0 and s.find('index') < 0:
            name.append(s)
        else:
            index.append(s)
>>>>>>> fab001f9
    
    return "_".join(name), "_".join(index)


class Flowcell:
    """A class for managing information about a flowcell"""

    def __init__(self, fc_name, fc_date, data, fc_dir=None):
        # Extract the run_items if we are passed a dictionary
        try:
            d = data.get('details',[])
            data = d
        except AttributeError:
            pass
        
        self.set_fc_dir(fc_dir)
        self.set_fc_date(fc_date)
        self.set_fc_name(fc_name)
        self.set_lanes(data)
        # Attempts to set the read counts on creation
        self.set_read_counts()

    def get_fc_date(self):
        return self.fc_date

    def set_fc_date(self, fc_date):
        self.fc_date = fc_date

    def get_fc_dir(self):
        return self.fc_dir

    def set_fc_dir(self, fc_dir):
        self.fc_dir = fc_dir

    def get_fc_name(self):
        return self.fc_name

    def set_fc_name(self, fc_name):
        self.fc_name = fc_name

    def get_lane_by_name(self, name):
        for lane in self.get_lanes():
            if (lane.get_name() == name):
                return lane
        return None

    def add_lane(self, lane):
        self.lanes.append(lane)

    def get_lanes(self):
        return self.lanes

    def set_lanes(self, run_items):
        self.lanes = []
        for lane in run_items:
            self.add_lane(Lane(lane))

    def get_project_names(self):
        pnames = {}
        for lane in self.get_lanes():
            for pname in lane.get_project_names():
                if pname is None:
                    continue
                pnames[pname] = 1
        return pnames.keys()

    def get_samples(self):
        samples = []
        for lane in self.get_lanes():
            samples.extend(lane.get_samples())
        return samples

    def prune_to_project(self, project, exclude_unmatched=False):
        """Return a new Flowcell object just containing the lanes and samples belonging to a specific project"""
        lanes = []
        fc = None
        for lane in self.get_lanes():
            l = lane.prune_to_project(project, exclude_unmatched)
            if (l):
                lanes.append(l.to_structure())
        if (len(lanes)):
            fc = Flowcell(self.get_fc_name(), self.get_fc_date(), lanes)
        return fc

    def set_read_counts(self, read_counts=None):
        """Sets the read counts of the barcoded samples in the lanes of this flowcell.
           Read counts can be supplied in a dictionary with lane number as key to a
           dictionary with barcode indexes (or 'unmatched' or 'trim') as key and counts
           as values. If no read counts are supplied, attempts to parse the read counts
           from the flowcell directory, assuming that the read counts can be found using a glob
           like [lane]_*_barcode/[lane]_*.bc_metrics
        """
        if read_counts is None:
            read_counts = get_barcode_metrics(self.get_fc_dir()) or {}

        for name in read_counts.keys():
            lane = self.get_lane_by_name(name)
            if not lane:
                lane = Lane({"lane": name, "description": "Unexpected lane"})
                self.add_lane(lane)
            lane.set_read_counts(read_counts[name])

    @staticmethod
    def columns():
        cols = []  # "fc_date","fc_name"]
        cols.extend(Lane.columns())
        return cols

    def to_rows(self):
        rows = []
        for lane in self.get_lanes():
            for row in lane.to_rows():
                #l = [self.get_fc_date(),self.get_fc_name()]
                #l.extend(row)
                rows.append(row)
        return rows

    def to_structure(self):
        struct = []
        for lane in self.get_lanes():
            struct.append(lane.to_structure())
        return {"details": struct}


class Lane:
    """A class for managing information about a lane"""

    def __init__(self, data):
        self.set_data(data)
        self.set_description(data.get("description", None))
        self.set_name(data.get("lane", None))
        self.set_samples(data.get("multiplex", []))
        self.set_files([])

    def get_analysis(self):
        return self.data.get("analysis", None)

    def set_data(self, data):
        self.data = copy.deepcopy(data)

    def get_description(self):
        return _from_unicode(self.description)

    def set_description(self, description):
        self.description = _to_unicode(description)

    def get_genome_build(self):
        return self.data.get("genome_build", None)

    def get_name(self):
        return _from_unicode(self.name)

    def set_name(self, name):
        self.name = _to_unicode(str(name))

    def get_project_names(self):
        pnames = {}
        for sample in self.get_samples():
            pnames[sample.get_project()] = 1
        return pnames.keys()

    def set_read_counts(self, read_counts):
        for barcode_id in read_counts.keys():
            sample = self.get_sample_by_barcode(barcode_id)
            if (sample is None):
                sample = BarcodedSample({"name": "Unexpected barcode", "barcode_id": barcode_id})
                self.add_sample(sample)
            sample.set_read_count(read_counts[barcode_id])

    def get_sample_by_barcode(self, barcode_id):
        for sample in self.get_samples():
            if (str(sample.get_barcode_id()) == str(barcode_id)):
                return sample
        return None
    
    def add_sample(self,sample):
        self.multiplex.append(sample)
    def get_samples(self):
        return self.multiplex
    def set_samples(self,multiplex):
        self.multiplex = []
        for barcode in multiplex:
            self.add_sample(BarcodedSample(barcode,self))

    def set_files(self, files):
        self.files = files
    def get_files(self):
        return self.files

    def get_samples_by_project(self,project):
        samples = []
        for sample in self.get_samples():
            if (sample.get_project() == project):
                samples.append(sample)
        return samples
    
    def prune_to_project(self,project,exclude_unmatched=False):
        """Return a new Lane object just containing the samples belonging to a specific project"""
        samples = []
        lane = None
        for sample in self.get_samples_by_project(project):
            samples.append(sample.to_structure())
        if (len(samples)):
            struct = self.to_structure()
            
            # Add the unmatched samples unless specifically asked not to
            if (not exclude_unmatched):
                sample = self.get_sample_by_barcode("unmatched")
                if (sample):
                    samples.append(sample.to_structure())
                    
            struct["multiplex"] = samples
            struct["description"] = "%s-pruned" % project
            lane = Lane(struct)
        return lane
    
    @staticmethod
    def columns():
        cols = ["lane","description"]
        cols.extend(BarcodedSample.columns())
        return cols
    
    def to_rows(self):
        rows = []
        for sample in self.get_samples():
            s = sample.to_rows()
            s.insert(0,self.get_name())
            s.insert(1,self.get_description())
            rows.append(s)
        return rows
            
    def to_structure(self):
        struct = {}
        if (self.get_description()):
            struct["description"] = self.get_description()
        if (self.get_name()):
            struct["lane"] = self.get_name()
        if (self.get_files()):
            struct["files"] = self.get_files()
        if (self.get_samples()):
            struct["multiplex"] = []
            for sample in self.get_samples():
                struct["multiplex"].append(sample.to_structure())
        else:
            if (self.get_analysis()):
                struct["analysis"] = self.get_analysis()
            if (self.get_genome_build()):
                struct["genome_build"] = self.get_genome_build()
        return struct

    def get_barcode_ids(self):
        bcids = None
        if (self.get_samples()):
            bcids = []
            for sample in self.get_samples():
                bcids.append(sample.get_barcode_id())
        return bcids

    def __str__(self):
        s = "Lane: %s\n\nbarcode ids: %s" % (self.get_name(), self.get_barcode_ids())
        return s


class Sample:
    """A class for managing information about a sample.
    """

    def __init__(self, data, lane=Lane({}), comment=None):
        self.set_analysis(data.get("analysis", lane.get_analysis()))
        self.set_genome_build(data.get("genome_build", lane.get_genome_build()))
        self.set_name(data.get("name", None))
        self.set_full_name(data.get("full_name", data.get("name", None)))
        self.set_project(data.get("sample_prj", \
            data.get("description", lane.get_description())))
        self.set_read_count(data.get("read_count", None))
        self.set_description(data.get("description", None))
        self.set_lane(lane.get_name())
        self.set_comment(comment)

    def add_sample(self, other, delim=', '):
        if (self.get_analysis() != other.get_analysis()):
            self.set_analysis("%s%s%s" \
                % (self.get_analysis(), delim, other.get_analysis()))
        if (self.get_genome_build() != other.get_genome_build()):
            self.set_genome_build("%s%s%s" \
                % (self.get_genome_build(), delim, other.get_genome_build()))
        if (self.get_name() != other.get_name()):
            self.set_name("%s%s%s" \
                % (self.get_name(), delim, other.get_name()))
        if (self.get_project() != other.get_project()):
            self.set_project("%s%s%s" \
                % (self.get_project(), delim, other.get_project()))
        if (self.get_lane() != other.get_lane()):
            self.set_lane("%s%s%s" \
                % (self.get_lane(), delim, other.get_lane()))
        if (other.get_read_count() is not None):
            self.set_read_count((self.get_read_count() or 0) \
                + other.get_read_count())

    def get_analysis(self):
        return _from_unicode(self.analysis)

    def set_analysis(self, analysis):
        self.analysis = _to_unicode(analysis)

    def get_genome_build(self):
        return _from_unicode(self.genome_build)

    def set_genome_build(self, genome_build):
        self.genome_build = _to_unicode(genome_build)

    def get_name(self):
        return _from_unicode(self.name)

    def set_name(self, name):
        self.name = get_sample_name(_to_unicode(name))

    def get_full_name(self):
        return _from_unicode(self.full_name)

    def set_full_name(self, name):
        self.full_name = _to_unicode(name)

    def get_comment(self):
        return self.comment

    def set_comment(self, comment):
        self.comment = comment

    def get_lane(self):
        return self.lane

    def set_lane(self, lane):
        self.lane = lane

    def get_project(self):
        return _from_unicode(self.project)

    def set_project(self, project):
        self.project = get_project_name(_to_unicode(project))

    def get_description(self):
        return _from_unicode(self.description)

    def set_description(self, description):
        self.description = _to_unicode(description)

    def get_read_count(self):
        if self.read_count:
            try:
                rc = int(self.read_count)
                return rc
            except ValueError:
                pass
        return None

    def get_rounded_read_count(self, unit=1000000, decimals=2):
        return round((self.get_read_count() or 0) / float(unit), int(decimals))

    def set_read_count(self, read_count):
        self.read_count = read_count

    @staticmethod
    def columns():
        cols = ["project_name","sample_name","read_count","rounded_read_count"]
        return cols
    
    def to_rows(self):
        rows = [self.get_project(),self.get_name(),self.get_read_count(),self.get_rounded_read_count()]
        return rows
    
    def to_structure(self):
        struct = {}
        if (self.get_analysis()):
            struct["analysis"] = self.get_analysis()
        if (self.get_genome_build()):
            struct["genome_build"] = self.get_genome_build()
        if (self.get_name()):
            struct["name"] = self.get_name()
        if (self.get_full_name()):
            struct["full_name"] = self.get_full_name()
        if (self.get_project()):
            struct["sample_prj"] = self.get_project()
        if (self.get_description()):
            struct["description"] = self.get_description()
        if (self.get_read_count() is not None):
            struct["read_count"] = self.get_read_count()
        return struct
    
class BarcodedSample(Sample):
    """A subclass of Sample for managing information about a barcoded sample"""
    
    def __init__(self,data,lane=Lane({})):
        Sample.__init__(self,data,lane)
        self.set_barcode_id(data.get("barcode_id",None))
        self.set_barcode_name(data.get("name",None))
        self.set_barcode_sequence(data.get("sequence",None))
        self.set_barcode_type(data.get("barcode_type",None))
        self.set_barcode_full_name(data.get("full_name",None))

    def get_barcode_id(self):
        return _from_unicode(self.barcode_id)
    def set_barcode_id(self,barcode_id):
        self.barcode_id = _to_unicode(barcode_id)
               
    def get_barcode_name(self):
        return _from_unicode(self.barcode_name)
    def set_barcode_name(self,barcode_name):
        self.barcode_name = _to_unicode(barcode_name)

    def get_barcode_full_name(self):
        return _from_unicode(self.barcode_full_name)
    def set_barcode_full_name(self,barcode_full_name):
        self.barcode_full_name = _to_unicode(barcode_full_name)

    def get_barcode_sequence(self):
        return _from_unicode(self.barcode_sequence)
    def set_barcode_sequence(self,barcode_sequence):
        self.barcode_sequence = _to_unicode(barcode_sequence)
             
    def get_barcode_type(self):
        return _from_unicode(self.barcode_type)
    def set_barcode_type(self,barcode_type):
        self.barcode_type = _to_unicode(barcode_type)
    
    @staticmethod
    def columns():
        cols = Sample.columns()
        cols.extend(["bcbb_barcode_id","barcode_name","barcode_sequence","barcode_type"])
        return cols
    
    def to_rows(self):
        rows = Sample.to_rows(self)
        rows.extend([self.get_barcode_id(), self.get_barcode_name(), self.get_barcode_sequence(), self.get_barcode_type()])
        return rows
    
    def to_structure(self):
        struct = Sample.to_structure(self)
        if (self.get_barcode_id()):
            struct["barcode_id"] = self.get_barcode_id()
        if (self.get_barcode_sequence()):
            struct["sequence"] = self.get_barcode_sequence()
        if (self.get_barcode_type()):
            struct["barcode_type"] = self.get_barcode_type()
        return struct<|MERGE_RESOLUTION|>--- conflicted
+++ resolved
@@ -93,24 +93,6 @@
     """
     
     splits = sample_name.split("_")
-<<<<<<< HEAD
-    if len(splits) != 3:
-        logger2.warn("Sample name '%s' does not follow the expected format PXXX_XXX[FB]_indexN" % sample_name)
-    
-    # Check for an extra flag indicating re-prep or failed qc
-    prep_version = ""
-    reception_qc = ""
-    if splits [1]:
-        if splits[1][-1] == 'B':
-            prep_version = splits[1][-1]
-            splits[1] = splits[1][:-1]
-    if splits[1]:
-        if splits[1][-1] == 'F':
-            reception_qc = splits[1][-1]
-            splits[1] = splits[1][:-1]
-    
-    return splits[0], splits[1], "_".join(splits[2:]), reception_qc, prep_version
-=======
     prep = ""
     try:
         if len(splits) < 2:
@@ -136,9 +118,9 @@
             name.append(s)
         else:
             index.append(s)
->>>>>>> fab001f9
-    
+
     return "_".join(name), "_".join(index)
+
 
 
 class Flowcell:
