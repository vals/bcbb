"""Pipeline utilities to retrieve
"""
import os
import glob
import subprocess

def get_fastq_files(directory, lane, fc_name, bc_name=None, glob_ext="_fastq.txt"):
    """Retrieve fastq files for the given lane, ready to process.
    """
    if bc_name:
        glob_str = "%s_*%s_%s_*%s" % (lane, fc_name, bc_name, glob_ext)
    else:
        glob_str = "%s_*%s*%s" % (lane, fc_name, glob_ext)
    files = glob.glob(os.path.join(directory, glob_str))
    files.sort()
    if len(files) > 2 or len(files) == 0:
        raise ValueError("Did not find correct files for %s %s %s %s" %
                (directory, lane, fc_name, files))
    ready_files = []
    for fname in files:
        if fname.endswith(".gz"):
            cl = ["gunzip", fname]
            subprocess.check_call(cl)
            ready_files.append(os.path.splitext(fname)[0])
        else:
            ready_files.append(fname)
    return ready_files[0], (ready_files[1] if len(ready_files) > 1 else None)


def get_single_fastq_files(lane, fc_dir, fc_name):
    return get_fastq_files(fc_dir, lane, fc_name)

<<<<<<< HEAD
=======
# TODO: these two could probably also be handled much more efficiently
def get_barcoded_project_files(multiplex, lane, fc_dir, fc_name):
    fq = list()
    for bc in multiplex:
        fq.append(get_fastq_files(fc_dir, lane, fc_name, bc['name'], ".fastq"))
    return fq

>>>>>>> 16f2befb
def get_barcoded_fastq_files(multiplex, lane, fc_dir, fc_name, fc_date):
    fq = list()
    bc_dir = "%s_%s_%s_barcode" % (lane, fc_date, fc_name)
    bc_dir = os.path.join(fc_dir, bc_dir)
    for bc in multiplex:
        if not os.path.exists(bc_dir):
            raise IOError("No barcode directory found: " + str(bc_dir))
        fq.append(get_fastq_files(bc_dir, lane, fc_name, bc_name=bc['barcode_id']))
    return fq

# TODO: these two could probably be handled much more efficiently
def convert_barcode_id_to_name(multiplex, fc_name, fq):
    """Convert barcode id to sample description, changing extension from _fastq.txt to .fastq in the process"""
    fqout = list([None, None])
    bcid2name = dict([(mp['barcode_id'], mp['name']) for mp in multiplex])
    for bcid in bcid2name.keys():
        mstr = "%s_%s_" % (fc_name, bcid) 
        if fq[0].find(mstr) != -1:
            from_str = "%s_%s_" %(fc_name, bcid)
            to_str   = "%s_%s_" %(fc_name, bcid2name[bcid])
            fqout[0] = fq[0].replace(from_str, to_str)
            if not fq[1] == None:
                fqout[1] = fq[1].replace(from_str, to_str)
    fqout[0] = fqout[0].replace("_fastq.txt", ".fastq")
    if not fqout[1] == None:
        fqout[1] = fqout[1].replace("_fastq.txt", ".fastq")
    return os.path.basename(fqout[0]), (os.path.basename(fqout[1]) if len(fqout) > 1 else None)

def convert_name_to_barcode_id(multiplex, fc_name, fq):
    """Convert sample description to barcode id, changing extension from .fastq to _fastq.txt in the process"""
    fqout = list([None, None])
    name2bcid = dict([(mp['name'], mp['barcode_id']) for mp in multiplex])
    for name in name2bcid.keys():
        mstr = "%s_%s_" % (fc_name, name) 
        if fq[0].find(mstr) != -1:
            from_str = "%s_%s_" %(fc_name, name)
            to_str   = "%s_%s_" %(fc_name, name2bcid[name])
            fqout[0] = fq[0].replace(from_str, to_str)
            if not fq[1] == None:
                fqout[1] = fq[1].replace(from_str, to_str)
    fqout[0] = fqout[0].replace(".fastq", "_fastq.txt")
    if not fqout[1] == None:
        fqout[1] = fqout[1].replace(".fastq", "_fastq.txt")
    return os.path.basename(fqout[0]), (os.path.basename(fqout[1]) if len(fqout) > 1 else None)
<<<<<<< HEAD
=======

def get_multiplex_items(multiplex, lane, fc_dir, fc_name, fc_date):
    mitems = list()
    bc_dir = "%s_%s_%s_barcode" % (lane, fc_date, fc_name)
    bc_dir = os.path.join(fc_dir, bc_dir)
    lane_name = "%s_%s_%s" % (lane, fc_date, fc_name)
    for bc in multiplex:
        mname = bc['barcode_id']
        mlane_name = "%s_%s" % (lane_name, mname) if mname else lane_name
        msample = bc['name']
        if msample is None:
            msample = "%s---%s" % (sample_name, mname)
        if not os.path.exists(bc_dir):
            raise IOError("No barcode directory found: " + str(bc_dir))
        fastq1, fastq2 = get_fastq_files(bc_dir, lane, fc_name, bc_name=bc['barcode_id'])
        mitems.append((fastq1, fastq2 , mlane_name, msample))
    return mitems
>>>>>>> 16f2befb
<|MERGE_RESOLUTION|>--- conflicted
+++ resolved
@@ -30,8 +30,6 @@
 def get_single_fastq_files(lane, fc_dir, fc_name):
     return get_fastq_files(fc_dir, lane, fc_name)
 
-<<<<<<< HEAD
-=======
 # TODO: these two could probably also be handled much more efficiently
 def get_barcoded_project_files(multiplex, lane, fc_dir, fc_name):
     fq = list()
@@ -39,7 +37,6 @@
         fq.append(get_fastq_files(fc_dir, lane, fc_name, bc['name'], ".fastq"))
     return fq
 
->>>>>>> 16f2befb
 def get_barcoded_fastq_files(multiplex, lane, fc_dir, fc_name, fc_date):
     fq = list()
     bc_dir = "%s_%s_%s_barcode" % (lane, fc_date, fc_name)
@@ -84,8 +81,6 @@
     if not fqout[1] == None:
         fqout[1] = fqout[1].replace(".fastq", "_fastq.txt")
     return os.path.basename(fqout[0]), (os.path.basename(fqout[1]) if len(fqout) > 1 else None)
-<<<<<<< HEAD
-=======
 
 def get_multiplex_items(multiplex, lane, fc_dir, fc_name, fc_date):
     mitems = list()
@@ -103,4 +98,3 @@
         fastq1, fastq2 = get_fastq_files(bc_dir, lane, fc_name, bc_name=bc['barcode_id'])
         mitems.append((fastq1, fastq2 , mlane_name, msample))
     return mitems
->>>>>>> 16f2befb
