"""Quality control and summary metrics for next-gen alignments and analysis.
"""
import os
import csv
import copy
import glob
import subprocess
import xml.etree.ElementTree as ET

import yaml
from mako.template import Template

from bcbio.broad import runner_from_config
from bcbio.broad.metrics import PicardMetrics, PicardMetricsParser
from bcbio import utils


# ## High level functions to generate summary PDF

def generate_align_summary(bam_file, is_paired, sam_ref, sample_name,
                           config, dirs):
    """Run alignment summarizing script to produce a pdf with align details.
    """
    with utils.chdir(dirs["work"]):
        with utils.curdir_tmpdir() as tmp_dir:
            graphs, summary, overrep = \
                    _graphs_and_summary(bam_file, sam_ref, is_paired,
                                        tmp_dir, config)
        return _generate_pdf(graphs, summary, overrep, bam_file, sample_name,
                             dirs, config)


def screen_for_contamination(fastq1, fastq2, config):
    _run_fastq_screen(fastq1, fastq2, config)


def _generate_pdf(graphs, summary, overrep, bam_file, sample_name,
                  dirs, config):
    base = os.path.splitext(os.path.basename(bam_file))[0]
    sample_name = base if sample_name is None else " : ".join(sample_name)
    tmpl = Template(_section_template)
    sample_name = "%s (%s)" % (sample_name.replace("_", "\_"),
                               base.replace("_", "\_"))
    recal_plots = sorted(glob.glob(os.path.join(dirs["work"], "reports", "images",
                                                "%s*-plot.pdf" % base)))
    section = tmpl.render(name=sample_name, summary=None,
                          summary_table=summary,
                          figures=[(f, c, i) for (f, c, i) in graphs if f],
                          overrep=overrep,
                          recal_figures=recal_plots)
    out_file = os.path.join(dirs["work"], "%s-summary.tex" % base)
    out_tmpl = Template(_base_template)
    with open(out_file, "w") as out_handle:
        out_handle.write(out_tmpl.render(parts=[section]))
    cl = [config.get("program", {}).get("pdflatex", "pdflatex"), out_file]
    subprocess.check_call(cl)
    return "%s.pdf" % os.path.splitext(out_file)[0]


def _graphs_and_summary(bam_file, sam_ref, is_paired, tmp_dir, config):
    """Prepare picard/FastQC graphs and summary details.
    """
    bait = config["algorithm"].get("hybrid_bait", None)
    target = config["algorithm"].get("hybrid_target", None)
    broad_runner = runner_from_config(config)
    metrics = PicardMetrics(broad_runner, tmp_dir)
    summary_table, metrics_graphs = \
                   metrics.report(bam_file, sam_ref, is_paired, bait, target)
    metrics_graphs = [(p, c, 0.75) for p, c in metrics_graphs]
    fastqc_graphs, fastqc_stats, fastqc_overrep = \
                   fastqc_report(bam_file, config)
    all_graphs = fastqc_graphs + metrics_graphs
    summary_table = _update_summary_table(summary_table, sam_ref, fastqc_stats)
    return all_graphs, summary_table, fastqc_overrep


def _update_summary_table(summary_table, ref_file, fastqc_stats):
    stats_want = []
    summary_table[0] = (summary_table[0][0], summary_table[0][1],
            "%sbp %s" % (fastqc_stats.get("Sequence length", "0"), summary_table[0][-1]))
    for stat in stats_want:
        summary_table.insert(0, (stat, fastqc_stats.get(stat, ""), ""))
    ref_org = os.path.splitext(os.path.split(ref_file)[-1])[0]
    summary_table.insert(0, ("Reference organism",
        ref_org.replace("_", " "), ""))
    return summary_table


<<<<<<< HEAD
=======
# ## Generate project level QC summary for quickly assessing large projects

def write_project_summary(samples):
    """Write project summary information on the provided samples.
    """
    def _nocommas(x):
        return x.replace(",", "")

    def _percent(x):
        return x.replace("(", "").replace(")", "").replace("\\", "")
    out_file = os.path.join(samples[0][0]["dirs"]["work"], "project-summary.csv")
    sample_info = _get_sample_summaries(samples)
    header = ["Total", "Aligned", "Pair duplicates", "Insert size",
              "On target bases", "Mean target coverage", "10x coverage targets",
              "Zero coverage targets", "Total variations", "In dbSNP",
              "Transition/Transversion (all)", "Transition/Transversion (dbSNP)",
              "Transition/Transversion (novel)"]
    select = [(0, _nocommas), (1, _percent), (1, _percent), (0, None),
              (1, _percent), (0, None), (0, _percent),
              (0, _percent), (0, None), (0, _percent),
              (0, None), (0, None), (0, None)]
    rows = [["Sample"] + header]
    for name, info in sample_info:
        cur = [name]
        for col, (i, prep_fn) in zip(header, select):
            val = info.get(col, ["", ""])[i]
            if prep_fn and val:
                val = prep_fn(val)
            cur.append(val)
        rows.append(cur)
    with open(out_file, "w") as out_handle:
        writer = csv.writer(out_handle)
        for row in rows:
            writer.writerow(row)


def _get_sample_summaries(samples):
    """Retrieve high level summary information for each sample.
    """
    out = []
    with utils.curdir_tmpdir() as tmp_dir:
        for sample in (x[0] for x in samples):
            is_paired = sample.get("fastq2", None) not in ["", None]
            _, summary, _ = _graphs_and_summary(sample["work_bam"], sample["sam_ref"],
                                            is_paired, tmp_dir, sample["config"])
            sample_info = {}
            for xs in summary:
                n = xs[0]
                if n is not None:
                    sample_info[n] = xs[1:]
            sample_name = ";".join([x for x in sample["name"] if x])
            out.append((sample_name, sample_info))
    return out


>>>>>>> 102ce110
# ## Run and parse read information from FastQC

def fastqc_report(bam_file, config):
    """Calculate statistics about a read using FastQC.
    """
    out_dir = _run_fastqc(bam_file, config)
    parser = FastQCParser(out_dir)
    graphs = parser.get_fastqc_graphs()
    stats, overrep = parser.get_fastqc_summary()
    return graphs, stats, overrep

class FastQCParser:
    def __init__(self, base_dir):
        self._dir = base_dir
        self._max_seq_size = 45
        self._max_overrep = 20

    def get_fastqc_graphs(self):
        graphs = (("per_base_quality.png", "", 1.0),
                  ("per_base_sequence_content.png", "", 0.85),
                  ("per_sequence_gc_content.png", "", 0.85),
                  ("kmer_profiles.png", "", 0.85),)
        final_graphs = []
        for f, caption, size in graphs:
            full_f = os.path.join(self._dir, "Images", f)
            if os.path.exists(full_f):
                final_graphs.append((full_f, caption, size))
        return final_graphs

    def get_fastqc_summary(self):
        stats = {}
        for stat_line in self._fastqc_data_section("Basic Statistics")[1:]:
            k, v = [self._safe_latex(x) for x in stat_line.split("\t")[:2]]
            stats[k] = v
        over_rep = []
        for line in self._fastqc_data_section("Overrepresented sequences")[1:]:
            parts = [self._safe_latex(x) for x in line.split("\t")]
            over_rep.append(parts)
            over_rep[-1][0] = self._splitseq(over_rep[-1][0])
        return stats, over_rep[:self._max_overrep]

    def _splitseq(self, seq):
        pieces = []
        cur_piece = []
        for s in seq:
            if len(cur_piece) >= self._max_seq_size:
                pieces.append("".join(cur_piece))
                cur_piece = []
            cur_piece.append(s)
        pieces.append("".join(cur_piece))
        return " ".join(pieces)

    def _fastqc_data_section(self, section_name):
        out = []
        in_section = False
        data_file = os.path.join(self._dir, "fastqc_data.txt")
        if os.path.exists(data_file):
            with open(data_file) as in_handle:
                for line in in_handle:
                    if line.startswith(">>%s" % section_name):
                        in_section = True
                    elif in_section:
                        if line.startswith(">>END"):
                            break
                        out.append(line.rstrip("\r\n"))
        return out

    def _safe_latex(self, to_fix):
        """Escape characters that make LaTeX unhappy.
        """
        chars = ["%", "_", "&"]
        for char in chars:
            to_fix = to_fix.replace(char, "\\%s" % char)
        return to_fix


def _run_fastqc(bam_file, config):
    out_base = "fastqc"
    utils.safe_makedir(out_base)
    fastqc_out = os.path.join(out_base, "%s_fastqc" %
                              os.path.splitext(os.path.basename(bam_file))[0])
    if not os.path.exists(fastqc_out):
        cl = [config.get("program", {}).get("fastqc", "fastqc"),
              "-o", out_base, "-f", "bam", bam_file]
        subprocess.check_call(cl)
    if os.path.exists("%s.zip" % fastqc_out):
        os.remove("%s.zip" % fastqc_out)
    return fastqc_out

def _run_fastq_screen(fastq1, fastq2, config):
    """ Runs fastq_screen on a subset of a fastq file
    """
    out_base = "fastq_screen"
    utils.safe_makedir(out_base)
    program = config.get("program", {}).get("fastq_screen", "fastq_screen")

    if fastq2 is not None:
        if os.path.exists(fastq2):
        # paired end
            cl = [program, "--outdir", out_base, "--subset", "2000000", \
            "--multilib", fastq1, "--paired", fastq2]
        else:
            cl = [program, "--outdir", out_base, "--subset", "2000000", \
            "--multilib", fastq1]
    else:
        cl = [program, "--outdir", out_base, "--subset", "2000000", \
        "--multilib", fastq1]

    if config["algorithm"].get("quality_format","").lower() == 'illumina':
        cl.insert(1,"--illumina")
         
    subprocess.check_call(cl)

def _run_fastq_screen(fastq1, fastq2, config):
    """ Runs fastq_screen on a subset of a fastq file
    """
    out_base = "fastq_screen"
    utils.safe_makedir(out_base)
    program = config.get("program", {}).get("fastq_screen", "fastq_screen")

    if fastq2 is not None:
        if os.path.exists(fastq2):
        # paired end
            cl = [program, "--outdir", out_base, "--subset", "2000000", \
            "--multilib", fastq1, "--paired", fastq2]
        else:
            cl = [program, "--outdir", out_base, "--subset", "2000000", \
            "--multilib", fastq1]
    else:
        cl = [program, "--outdir", out_base, "--subset", "2000000", \
        "--multilib", fastq1]

    if config["algorithm"].get("quality_format","").lower() == 'illumina':
        cl.insert(1,"--illumina")
         
    subprocess.check_call(cl)


# ## High level summary in YAML format for loading into Galaxy.

def write_metrics(run_info, fc_name, fc_date, dirs):
    """Write an output YAML file containing high level sequencing metrics.
    """
    lane_stats, sample_stats, tab_metrics = summary_metrics(run_info,
            dirs["work"], fc_name, fc_date, dirs["fastq"])
    out_file = os.path.join(dirs["work"], "run_summary.yaml")
    with open(out_file, "w") as out_handle:
        metrics = dict(lanes=lane_stats, samples=sample_stats)
        yaml.dump(metrics, out_handle, default_flow_style=False)
    tab_out_file = os.path.join(dirs["flowcell"], "run_summary.tsv")
    try:
        with open(tab_out_file, "w") as out_handle:
            writer = csv.writer(out_handle, dialect="excel-tab")
            for info in tab_metrics:
                writer.writerow(info)
    # If on NFS mounted directory can fail due to filesystem or permissions
    # errors. That's okay, we'll just not write the file.
    except IOError:
        pass
    return out_file

def summary_metrics(run_info, analysis_dir, fc_name, fc_date, fastq_dir):
    """Reformat run and analysis statistics into a YAML-ready format.
    """
    tab_out = []
    lane_info = []
    sample_info = []
    for lane_xs in run_info["details"]:
        run = lane_xs[0]
        tab_out.append([run["lane"], run.get("researcher", ""),
            run.get("name", ""), run.get("description")])
        base_info = dict(
                researcher = run.get("researcher_id", ""),
                sample = run.get("sample_id", ""),
                lane = run["lane"],
                request = run_info["run_id"])
        cur_lane_info = copy.deepcopy(base_info)
        cur_lane_info["metrics"] = _bustard_stats(run["lane"], fastq_dir,
                                                  fc_date, analysis_dir)
        lane_info.append(cur_lane_info)
        for lane_x in lane_xs:
            cur_name = "%s_%s_%s" % (run["lane"], fc_date, fc_name)
            if lane_x["barcode_id"]:
                cur_name = "%s_%s-" % (cur_name, lane_x["barcode_id"])
            stats = _metrics_from_stats(_lane_stats(cur_name, analysis_dir))
            if stats:
                cur_run_info = copy.deepcopy(base_info)
                cur_run_info["metrics"] = stats
                cur_run_info["barcode_id"] = str(lane_x["barcode_id"])
                cur_run_info["barcode_type"] = str(lane_x.get("barcode_type", ""))
                sample_info.append(cur_run_info)
    return lane_info, sample_info, tab_out

def _metrics_from_stats(stats):
    """Remap Broad metrics names to our local names.
    """
    if stats:
        s_to_m = dict(
                AL_MEAN_READ_LENGTH = 'Read length',
                AL_TOTAL_READS = 'Reads',
                AL_PF_READS_ALIGNED = 'Aligned',
                DUP_READ_PAIR_DUPLICATES = 'Pair duplicates'
                )
        metrics = dict()
        for stat_name, metric_name in s_to_m.iteritems():
            metrics[metric_name] = stats.get(stat_name, 0)
        return metrics

def _bustard_stats(lane_num, fastq_dir, fc_date, analysis_dir):
    """Extract statistics about the flow cell from Bustard outputs.
    """
    sum_file = os.path.join(fastq_dir, os.pardir, "BustardSummary.xml")
    #sum_file = os.path.join(fc_dir, "Data", "Intensities", "BaseCalls",
    #        "BustardSummary.xml")
    stats = dict()
    if os.path.exists(sum_file):
        with open(sum_file) as in_handle:
            results = ET.parse(in_handle).getroot().find("TileResultsByLane")
            for lane in results:
                if lane.find("laneNumber").text == str(lane_num):
                    stats = _collect_cluster_stats(lane)
    read_stats = _calc_fastq_stats(analysis_dir, lane_num, fc_date)
    stats.update(read_stats)
    return stats

def _calc_fastq_stats(analysis_dir, lane_num, fc_date):
    """Grab read length from fastq; could provide distribution if non-equal.
    """
    stats = dict()
    fastqc_dirs = glob.glob(os.path.join(analysis_dir, "fastqc",
                                         "%s_%s*" % (lane_num, fc_date)))
    if len(fastqc_dirs) > 0:
        parser = FastQCParser(sorted(fastqc_dirs)[-1])
        fastqc_stats, _ = parser.get_fastqc_summary()
        stats["Read length"] = fastqc_stats["Sequence length"]
    return stats

def _collect_cluster_stats(lane):
    """Retrieve total counts on cluster statistics.
    """
    stats = {"Clusters" : 0, "Clusters passed": 0}
    for tile in lane.find("Read").findall("Tile"):
        stats["Clusters"] += int(tile.find("clusterCountRaw").text)
        stats["Clusters passed"] += int(tile.find("clusterCountPF").text)
    return stats

def _lane_stats(cur_name, work_dir):
    """Parse metrics information from files in the working directory.
    """
    parser = PicardMetricsParser()
    metrics_files = glob.glob(os.path.join(work_dir, "%s*metrics" % cur_name))
    metrics = parser.extract_metrics(metrics_files)
    return metrics

# ## LaTeX templates for output PDF

_section_template = r"""
\subsection*{${name}}

% if summary_table:
    \begin{table}[h]
    \centering
    \begin{tabular}{|l|rr|}
    \hline
    % for label, val, extra in summary_table:
        %if label is not None:
            ${label} & ${val} & ${extra} \\ 
        %else:
            \hline
        %endif
    %endfor
    \hline
    \end{tabular}
    \caption{Summary of lane results}
    \end{table}
% endif

% if summary:
    \begin{verbatim}
    ${summary}
    \end{verbatim}
% endif

% for i, (figure, caption, size) in enumerate(figures):
    \begin{figure}[htbp]
      \centering
      \includegraphics[width=${size}\linewidth] {${figure}}
      \caption{${caption}}
    \end{figure}
% endfor

% if len(overrep) > 0:
    \begin{table}[htbp]
    \centering
    \begin{tabular}{|p{8cm}rrp{4cm}|}
    \hline
    Sequence & Count & Percent & Match \\ 
    \hline
    % for seq, count, percent, match in overrep:
        \texttt{${seq}} & ${count} & ${"%.2f" % float(percent)} & ${match} \\ 
    % endfor
    \hline
    \end{tabular}
    \caption{Overrepresented read sequences}
    \end{table}
% endif

\FloatBarrier
% if len(recal_figures) > 0:
    \subsubsection*{Quality score recalibration}
    % for figure in recal_figures:
        \begin{figure}[htbp]
          \centering
          \includegraphics[width=0.48\linewidth]{${figure}}
        \end{figure}
    % endfor
% endif
\FloatBarrier
"""

_base_template = r"""
\documentclass{article}
\usepackage{fullpage}
\usepackage{graphicx}
\usepackage{placeins}

\begin{document}
% for part in parts:
    ${part}
% endfor
\end{document}
"""<|MERGE_RESOLUTION|>--- conflicted
+++ resolved
@@ -86,8 +86,6 @@
     return summary_table
 
 
-<<<<<<< HEAD
-=======
 # ## Generate project level QC summary for quickly assessing large projects
 
 def write_project_summary(samples):
@@ -143,7 +141,6 @@
     return out
 
 
->>>>>>> 102ce110
 # ## Run and parse read information from FastQC
 
 def fastqc_report(bam_file, config):
