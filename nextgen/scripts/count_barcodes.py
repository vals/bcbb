--- conflicted
+++ resolved
@@ -75,7 +75,6 @@
 import re
 import unittest
 
-import pdb
 from Bio.SeqIO.QualityIO import FastqGeneralIterator
 from bcbio.solexa import INDEX_LOOKUP
 
@@ -88,10 +87,6 @@
         bc_matched = _get_run_info_barcodes(run_info_file, lane)
         compare_run_info_and_index_lookup(bc_matched)
 
-<<<<<<< HEAD
-=======
-    out_format = fastq.split(".")[0] + "_out/out_--b--_--r--_fastq.txt"
->>>>>>> 259a9f20
     if mode == "demultiplex":
         out_format = fastq.split(".")[0] + "_out/out_--b--_--r--_fastq.txt"
         out_writer = FileWriter(out_format)
@@ -120,14 +115,11 @@
     # Automatically determine which barcodes to use unless a run_info file was specified
     if not run_info_file:
         bc_matched = _get_common_barcodes(bcodes, cutoff)
-<<<<<<< HEAD
-=======
 
     # Get the barcode statistics
     # bcm_nums, bcm_parts = _get_barcode_statistics(bc_matched,bcodes)
 
     # TODO: Match matched bcs against each other.
->>>>>>> 259a9f20
 
     if mode == "demultiplex":
         # Check with mismatch against most common, split fastq files.
@@ -149,10 +141,6 @@
         yaml.dump(bc_grouping.__dict__, out_handle, width=70)
 
 
-<<<<<<< HEAD
-def _get_barcode_statistics(exp_barcodes, obs_barcodes):
-    """Get the prevalence of a particular barcode, as a number and a frequency"""
-=======
 def convert_old_fastq_header(title, barcode):
     """Convert a header/title from a fastq file from the old format to the
     new format (after CASAVA 1.8).
@@ -176,7 +164,6 @@
 def _get_barcode_statistics(exp_barcodes, obs_barcodes):
     """Get the prevalence of a particular barcode, as a number and a frequency
     """
->>>>>>> 259a9f20
     total = float(sum(obs_barcodes.itervalues()))
     print("Total after read:\t%.0f" % (total,))
     bcm_nums = []
@@ -190,12 +177,8 @@
 
 
 def _get_common_barcodes(bcodes, cutoff):
-<<<<<<< HEAD
-    """Get the barcodes that occur at a frequency above cutoff"""
-=======
     """Get the barcodes that occur at a frequency above cutoff
     """
->>>>>>> 259a9f20
     # Seperate out the most common barcodes
     total = float(sum(bcodes.itervalues()))
     bc_matched = []
@@ -280,16 +263,16 @@
 def _match_barcodes(bcode, given_bcodes, mismatch, masked=False):
     """Logic for matching a barcode against the given barcodes"""
 
+
+def _match_barcodes(bcode, given_bcodes, mismatch, masked=False):
+    """Logic for matching a barcode against the given barcodes"""
+
     # First check for perfect matches
     matched = ""
     if bcode in given_bcodes:
         matched = bcode
-<<<<<<< HEAD
-    # If a perfect match could not be found, do a finer matching but only if we allow mismatches or the given barcodes contain masked positions
-=======
     # If a perfect match could not be found, do a finer matching but only if
     # we allow mismatches or the given barcodes contain masked positions.
->>>>>>> 259a9f20
     elif mismatch > 0 or masked:
         for gbc in given_bcodes:
             current_mismatch = bc_mismatched(bcode, gbc, mismatch)
@@ -349,7 +332,6 @@
     Returns a dictionary with matched barcodes along with info.
     """
     bc_grouping = BarcodeGrouping()
-    number = dict(matched=0., unmatched=0.)
     bc_grouping.add_given_matched_barcodes(given_bcodes)
     found_bcodes = set()
     merger = FileMerger()
@@ -361,12 +343,8 @@
 
     assert mismatch >= 0, "Amount of mismatch cannot be negative."
 
-<<<<<<< HEAD
-    # Set a flag indicating whether the given barcodes contain masked nucleotides
-=======
     # Set a flag indicating whether the given
     # barcodes contain masked nucleotides
->>>>>>> 259a9f20
     masked = False
     for gbc in given_bcodes:
         if 'N' in gbc:
@@ -383,10 +361,6 @@
 
             bc_grouping.matched[match]["count"] += count
             found_bcodes.add(bc)
-<<<<<<< HEAD
-=======
-            number["matched"] += count
->>>>>>> 259a9f20
 
             if match != bc:
                 merge_matched_files(match, bc, format, merger)
