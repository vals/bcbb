"""Perform quality score recalibration with the GATK toolkit.

Corrects read quality scores post-alignment to provide improved estimates of
error rates based on alignments to the reference genome.

http://www.broadinstitute.org/gsa/wiki/index.php/Base_quality_score_recalibration
"""
import os
import shutil

from bcbio import broad
from bcbio.utils import curdir_tmpdir, file_exists
from bcbio.distributed.transaction import file_transaction

def gatk_recalibrate(align_bam, ref_file, config, snp_file=None):
    """Perform a GATK recalibration of the sorted aligned BAM, producing recalibrated BAM.
    """
    broad_runner = broad.runner_from_config(config)
    platform = config["algorithm"]["platform"]
    broad_runner.run_fn("picard_index_ref", ref_file)
    (dup_align_bam, _) = broad_runner.run_fn("picard_mark_duplicates", align_bam)
    recal_file = _gatk_count_covariates(broad_runner, dup_align_bam, ref_file, platform,
            snp_file)
    recal_bam = _gatk_table_recalibrate(broad_runner, dup_align_bam, ref_file, recal_file,
                                        platform)
    broad_runner.run_fn("picard_index", recal_bam)
    return recal_bam

def _gatk_table_recalibrate(broad_runner, dup_align_bam, ref_file, recal_file, platform):
    """Step 2 of GATK recalibration -- use covariates to re-write output file.
    """
    out_file = "%s-gatkrecal.bam" % os.path.splitext(dup_align_bam)[0]
    if not file_exists(out_file):
        if _recal_available(recal_file):
            with curdir_tmpdir() as tmp_dir:
                with file_transaction(out_file) as tx_out_file:
                    params = ["-T", "TableRecalibration",
                              "-recalFile", recal_file,
                              "-R", ref_file,
                              "-I", dup_align_bam,
                              "--out", tx_out_file,
                              "-baq",  "RECALCULATE",
                              "-l", "INFO",
                              "-U",
                              "-OQ",
                              "--default_platform", platform,
                              ]
                    broad_runner.run_gatk(params, tmp_dir)
        else:
            shutil.copy(dup_align_bam, out_file)
    return out_file

def _recal_available(recal_file):
    """Determine if it's possible to do a recalibration; do we have data?
    """
    if os.path.exists(recal_file):
        with open(recal_file) as in_handle:
            while 1:
                line = in_handle.next()
                if not line.startswith("#"):
                    break
            test_line = in_handle.next()
            if test_line and not test_line.startswith("EOF"):
                return True
    return False

def _gatk_count_covariates(broad_runner, dup_align_bam, ref_file, platform,
        snp_file):
    """Step 1 of GATK recalibration process -- counting covariates.
    """
    out_file = "%s.recal" % os.path.splitext(dup_align_bam)[0]
    if not file_exists(out_file):
        with curdir_tmpdir() as tmp_dir:
            with file_transaction(out_file) as tx_out_file:
                params = ["-T", "CountCovariates",
                          "-cov", "ReadGroupCovariate",
                          "-cov", "QualityScoreCovariate",
                          "-cov", "CycleCovariate",
                          "-cov", "DinucCovariate",
                          "-recalFile", tx_out_file,
                          "-I", dup_align_bam,
                          "-R", ref_file,
                          "-l", "INFO",
                          "-U",
                          "-OQ",
                          "--default_platform", platform,
                          ]
                if snp_file:
                    params += ["--knownSites", snp_file]
<<<<<<< HEAD
                picard.run_gatk(params, tmp_dir)
    return out_file
=======
                broad_runner.run_gatk(params, tmp_dir)
    return out_file
>>>>>>> d579cea6
<|MERGE_RESOLUTION|>--- conflicted
+++ resolved
@@ -87,10 +87,5 @@
                           ]
                 if snp_file:
                     params += ["--knownSites", snp_file]
-<<<<<<< HEAD
-                picard.run_gatk(params, tmp_dir)
-    return out_file
-=======
                 broad_runner.run_gatk(params, tmp_dir)
-    return out_file
->>>>>>> d579cea6
+    return out_file