--- conflicted
+++ resolved
@@ -235,15 +235,6 @@
     out_base = "fastq_screen"
     utils.safe_makedir(out_base)
     program = config.get("program", {}).get("fastq_screen", "fastq_screen")
-<<<<<<< HEAD
-    
-    if utils.file_exists(fastq2):
-    # paired end
-        cl = [program, "--outdir", out_base, "--subset", "2000000", "--multilib", fastq1, "--paired", fastq2]
-    else:
-        cl = [program, "--outdir", out_base, "--subset", "2000000", "--multilib", fastq1]
-    
-=======
 
     if fastq2 is not None:
         if os.path.exists(fastq2):
@@ -260,7 +251,6 @@
     if config["algorithm"].get("quality_format","").lower() == 'illumina':
         cl.insert(1,"--illumina")
          
->>>>>>> bdf38adb
     subprocess.check_call(cl)
 
 # ## High level summary in YAML format for loading into Galaxy.
