#!/usr/bin/env python
"""Identify fastq reads with barcodes, trimming and sorting for downstream work.

Given a fastq file or pair of fastq files containing barcodes, this identifies
the barcode in each read and writes it into a unique file. Mismatches are
allowed and barcode position within the reads can be specified.

Usage:
    barcode_sort_trim.py <barcode file> <out format> <in file> [<pair file>]
        --mismatch=n (number of allowed mismatches, default 1)
<<<<<<< HEAD
        --bc_offset=n (an offset into the read where the barcode starts (5' barcode) or ends (3' barcode))
=======
        --bc_offset=n (an offset into the read where the barcode starts (5' barcode)
                       or ends (3' barcode))
>>>>>>> 915808d8
        --second (barcode is on the second read, defaults to first)
        --five (barcode is on the 5' end of the sequence, default to 3')
        --noindel (disallow insertion/deletions on barcode matches)
        --quiet (do not print out summary information on tags)

<barcode file> is a text file of:
    <name> <sequence>
for all barcodes present in the fastq multiplex.

<out format> specifies how the output files should be written:
    1_100721_FC626DUAAX_--b--_--r--_fastq.txt
  It should contain two values for substitution:
    --b-- Location of the barcode identifier
    --r-- Location of the read number (1 or 2)
  This can be used to specify any output location:
    /your/output/dir/out_--b--_--r--.txt

Requires:
    Python -- versions 2.6 or 2.7
    Biopython -- http://biopython.org
"""
from __future__ import with_statement
import sys
import os
import itertools
import unittest
import collections
import csv
from optparse import OptionParser

from Bio import pairwise2
from Bio.SeqIO.QualityIO import FastqGeneralIterator

def main(barcode_file, out_format, in1, in2, mismatch, bc_offset,
         first_read, three_end, allow_indels,
         metrics_file, verbose):
    barcodes = read_barcodes(barcode_file)
    stats = collections.defaultdict(int)
    out_writer = output_to_fastq(out_format)
    for (name1, seq1, qual1), (name2, seq2, qual2) in itertools.izip(
            read_fastq(in1), read_fastq(in2)):
        end_gen = end_generator(seq1, seq2, first_read, three_end, bc_offset)
        bc_name, bc_seq, match_seq = best_match(end_gen, barcodes, mismatch,
                                                allow_indels)
        seq1, qual1, seq2, qual2 = remove_barcode(seq1, qual1, seq2, qual2,
                match_seq, first_read, three_end, bc_offset)
        out_writer(bc_name, name1, seq1, qual1, name2, seq2, qual2)
        stats[bc_name] += 1

    sort_bcs = []
    for bc in stats.keys():
        try:
            sort_bc = float(bc)
        except ValueError:
            sort_bc = str(bc)
        sort_bcs.append((sort_bc, bc))
    sort_bcs.sort()
    sort_bcs = [s[1] for s in sort_bcs]
    if verbose:
        print "% -10s %s" % ("barcode", "count")
        for bc in sort_bcs:
            print "% -10s %s" % (bc, stats[bc])
        print "% -10s %s" % ("total", sum(stats.values()))
    if metrics_file:
        with open(metrics_file, "w") as out_handle:
            writer = csv.writer(out_handle, dialect="excel-tab")
            for bc in sort_bcs:
                writer.writerow([bc, stats[bc]])


def best_match(end_gen, barcodes, mismatch, allow_indels=True):
    """Identify barcode best matching to the test sequence, with mismatch.

    Returns the barcode id, barcode sequence and match sequence.
    unmatched is returned for items which can't be matched to a barcode within
    the provided parameters.
    """
    if len(barcodes) == 1 and barcodes.values() == ["trim"]:
        size = len(barcodes.keys()[0])
        test_seq = end_gen(size)
        return barcodes.values()[0], test_seq, test_seq

    # easiest, fastest case -- exact match
    sizes = list(set(len(b) for b in barcodes.keys()))
    for s in sizes:
        test_seq = end_gen(s)
        try:
            bc_id = barcodes[test_seq]
            return bc_id, test_seq, test_seq
        except KeyError:
            pass

    # check for best approximate match within mismatch values
    match_info = []
    if mismatch > 0 or _barcode_has_ambiguous(barcodes):
        for bc_seq, bc_id in barcodes.iteritems():
            test_seq = end_gen(len(bc_seq))
            aligns = pairwise2.align.globalms(bc_seq, test_seq,
                    5.0, -4.0, -9.0, -0.5, one_alignment_only=True)
            (abc_seq, atest_seq) = aligns[0][:2] if len(aligns) == 1 else ("", "")
            matches = sum(1 for i, base in enumerate(abc_seq)
                          if (base == atest_seq[i] or base == "N"))
            gaps = abc_seq.count("-")
            cur_mismatch = len(test_seq) - matches + gaps
            if cur_mismatch <= mismatch and (allow_indels or gaps == 0):
                match_info.append((cur_mismatch, bc_id, abc_seq, atest_seq))
    if len(match_info) > 0:
        match_info.sort()
        name, bc_seq, test_seq = match_info[0][1:]
        return name, bc_seq.replace("-", ""), test_seq.replace("-", "")
    else:
        return "unmatched", "", ""

<<<<<<< HEAD
=======
def _barcode_has_ambiguous(barcodes):
    for seq in barcodes.keys():
        if "N" in seq:
            return True
    return False

>>>>>>> 915808d8
def end_generator(seq1, seq2=None, first_read=True, three_end=True, bc_offset=0):
    """Function which pulls a barcode of a provided size from paired seqs.

    This respects the provided details about location of the barcode, returning
    items of the specified size to check against the read.
    """
    seq = seq1 if first_read else seq2
    assert seq is not None

    def _get_end(size):
        assert size > 0
        if three_end:
            return seq[-size-bc_offset:len(seq)-bc_offset]
        else:
            return seq[bc_offset:size+bc_offset]
    return _get_end

def _remove_from_end(seq, qual, match_seq, three_end, bc_offset):
    if match_seq:
        if three_end:
            assert seq[-len(match_seq)-bc_offset:len(seq)-bc_offset] == match_seq
            seq = seq[:-len(match_seq)-bc_offset]
            qual = qual[:-len(match_seq)-bc_offset]
        else:
            assert seq[bc_offset:len(match_seq)+bc_offset] == match_seq
            seq = seq[len(match_seq)+bc_offset:]
            qual = qual[len(match_seq)+bc_offset:]
    return seq, qual

def remove_barcode(seq1, qual1, seq2, qual2, match_seq, first_read, three_end, bc_offset=0):
    """Trim found barcode from the appropriate sequence end.
    """
    if first_read:
        seq1, qual1 = _remove_from_end(seq1, qual1, match_seq, three_end, bc_offset)
    else:
        assert seq2 and qual2
        seq2, qual2 = _remove_from_end(seq2, qual2, match_seq, three_end, bc_offset)
    return seq1, qual1, seq2, qual2


def _write_to_handles(name, seq, qual, fname, out_handles):
    try:
        out_handle = out_handles[fname]
    except KeyError:
        out_handle = open(fname, "w")
        out_handles[fname] = out_handle
    out_handle.write("@%s\n%s\n+\n%s\n" % (name, seq, qual))


def output_to_fastq(output_base):
    """Write a set of paired end reads as fastq, managing output handles.
    """
    work_dir = os.path.dirname(output_base)
    if not os.path.exists(work_dir) and work_dir:
        try:
            os.makedirs(work_dir)
        except OSError:
            assert os.path.isdir(work_dir)
    out_handles = dict()

    def write_reads(barcode, name1, seq1, qual1, name2, seq2, qual2):
        read1name = output_base.replace("--r--", "1").replace("--b--", barcode)
        _write_to_handles(name1, seq1, qual1, read1name, out_handles)
        if name2:
            read2name = output_base.replace("--r--", "2").replace("--b--", barcode)
            _write_to_handles(name2, seq2, qual2, read2name, out_handles)
    return write_reads


def read_barcodes(fname):
    barcodes = {}
    with open(fname) as in_handle:
        for line in (l for l in in_handle if not l.startswith("#")):
            name, seq = line.rstrip("\r\n").split()
            barcodes[seq] = name
    return barcodes


def read_fastq(fname):
    """Provide read info from fastq file, potentially not existing.
    """
    if fname:
        with open(fname) as in_handle:
            for info in FastqGeneralIterator(in_handle):
                yield info
    else:
        for info in itertools.repeat((None, None, None)):
            yield info


# --- Testing code: run with 'nosetests -v -s barcode_sort_trim.py'

class BarcodeTest(unittest.TestCase):
    """Test identification and removal of barcodes with local alignments.
    """
    def setUp(self):
        self.barcodes = {"CGATGT": "2", "CAGATC": "7", "TTAGGCATC": "8"}

    def test_1_end_generator(self):
        """Ensure the proper end is returned for sequences.
        """
        seq1, seq2 = ("AAATTT", "GGGCCC")
        end_gen = end_generator(seq1, seq2, True, True)
        assert end_gen(3) == "TTT"
        end_gen = end_generator(seq1, seq2, True, False)
        assert end_gen(3) == "AAA"
        assert end_gen(4) == "AAAT"
        end_gen = end_generator(seq1, seq2, False, True)
        assert end_gen(3) == "CCC"
        end_gen = end_generator(seq1, seq2, False, False)
        assert end_gen(3) == "GGG"
        # Test end generation with an offset
        end_gen = end_generator(seq1, seq2, True, True,1)
        assert end_gen(3) == "ATT"
        end_gen = end_generator(seq1, seq2, True, False,1)
        assert end_gen(3) == "AAT"
        assert end_gen(4) == "AATT"
        end_gen = end_generator(seq1, seq2, False, True,1)
        assert end_gen(3) == "GCC"
        end_gen = end_generator(seq1, seq2, False, False,1)

    def test_2_identical_match(self):
        """Ensure we can identify identical barcode matches.
        """
        bc_id, seq, _ = best_match(end_generator("CGATGT"), self.barcodes, 0)
        assert bc_id == "2"
        assert seq == "CGATGT"

    def test_3_allowed_mismatch(self):
        """Identify barcodes with the allowed number of mismatches.
        """
        # 1 and 2 mismatches
        (bc_id, _, _) = best_match(end_generator("CGTTGT"), self.barcodes, 1)
        assert bc_id == "2"
        # with indels permitted, accepts 2 mismatches, even if "1" is specified
        (bc_id, _, _) = best_match(end_generator("CGAAGT"), self.barcodes, 1)
        assert bc_id == "2"
        (bc_id, _, _) = best_match(end_generator("GCATGT"), self.barcodes, 2)
        assert bc_id == "2"
        # single gap insertion
        (bc_id, _, _) = best_match(end_generator("GATTGT"), self.barcodes, 1)
        # single gap deletion
        (bc_id, _, _) = best_match(end_generator("GCGAGT"), self.barcodes, 1)
        assert bc_id == "unmatched"
        (bc_id, _, _) = best_match(end_generator("GCGAGT"), self.barcodes, 2)
        assert bc_id == "2"
        (bc_id, _, _) = best_match(end_generator("GCGAGT"), self.barcodes, 2, False)
        assert bc_id == "unmatched"
        # too many errors
        (bc_id, _, _) = best_match(end_generator("GCATGT"), self.barcodes, 1)
        assert bc_id == "unmatched"
        (bc_id, _, _) = best_match(end_generator("GCTTGT"), self.barcodes, 2)
        assert bc_id == "unmatched"

    def test_4_custom_barcodes(self):
        """ Detect longer non-standard custom barcodes, trimming
        """
        # Use the custom long barcode
        custom_barcode = dict((bc_seq, bc_id) for bc_id, bc_seq in self.barcodes.iteritems())
        # Simulate an arbitrary read, attach barcode and remove it from the 3' end
        seq = "GATTACA" * 5 + custom_barcode["8"]
        (bc_id, bc_seq, match_seq) = best_match(end_generator(seq), self.barcodes, 1)
        (removed, _, _, _) = remove_barcode(seq, "B" * 9, seq, "g" * 9, match_seq, True, True)
<<<<<<< HEAD
        # Was the barcode properly identified and removed with 1 mismatch allowed ?
        assert bc_id == "8"
        assert bc_seq == match_seq
        assert removed == "GATTACA" * 5

    def test_5_illumina_barcodes(self):
        """ Test that Illumina reads with a trailing A are demultiplexed correctly
        """
        # Use the first barcode
        for bc_seq, bc_id in self.barcodes.items():
            if bc_id == "2":
                break
            
        # Simulate an arbitrary read, attach barcode and add a trailing A
        seq = "GATTACA" * 5 + bc_seq + "A"
        (bc_id, bc_seq, match_seq) = best_match(end_generator(seq,None,True,True,1), self.barcodes, 1)
        (removed, _, _, _) = remove_barcode(seq, "B" * 9, seq, "g" * 9, match_seq, True, True, 1)
        # Was the barcode properly identified and removed with 1 mismatch allowed ?
        assert bc_id == "2"
        assert bc_seq == match_seq
        assert removed == "GATTACA" * 5
=======
        # Was the barcode properly identified and removed with 1 mismatch allowed ?
        assert bc_id == "8"
        assert bc_seq == match_seq
        assert removed == "GATTACA" * 5

    def test_5_illumina_barcodes(self):
        """ Test that Illumina reads with a trailing A are demultiplexed correctly
        """
        # Use the first barcode
        for bc_seq, bc_id in self.barcodes.items():
            if bc_id == "2":
                break
            
        # Simulate an arbitrary read, attach barcode and add a trailing A
        seq = "GATTACA" * 5 + bc_seq + "A"
        (bc_id, bc_seq, match_seq) = best_match(end_generator(seq,None,True,True,1), self.barcodes, 1)
        (removed, _, _, _) = remove_barcode(seq, "B" * 9, seq, "g" * 9, match_seq, True, True, 1)
        # Was the barcode properly identified and removed with 1 mismatch allowed ?
        assert bc_id == "2"
        assert bc_seq == match_seq
        assert removed == "GATTACA" * 5

    def test_6_ambiguous_barcodes(self):
        """Allow mismatch N characters in specified barcodes.
        """
        bcs = {"CGATGN": "2", "CAGATC": "7"}
        (bc_id, _, _) = best_match(end_generator("CGATGT"), bcs, 0, False)
        assert bc_id == "2", bc_id
        (bc_id, _, _) = best_match(end_generator("CGATGN"), bcs, 0, False)
        assert bc_id == "2", bc_id
        (bc_id, _, _) = best_match(end_generator("CGATNT"), bcs, 0, False)
        assert bc_id == "unmatched", bc_id
        (bc_id, _, _) = best_match(end_generator("CGATNT"), bcs, 1, False)
        assert bc_id == "2", bc_id
>>>>>>> 915808d8

if __name__ == "__main__":
    parser = OptionParser()
    parser.add_option("-s", "--second", dest="first_read",
                      action="store_false", default=True)
    parser.add_option("-f", "--five", dest="three_end",
                      action="store_false", default=True)
    parser.add_option("-i", "--noindel", dest="indels",
                      action="store_false", default=True)
    parser.add_option("-q", "--quiet", dest="verbose",
                      action="store_false", default=True)
    parser.add_option("-m", "--mismatch", dest="mismatch", default=1)
    parser.add_option("-b", "--bc_offset", dest="bc_offset", default=0)
    parser.add_option("-o", "--metrics", dest="metrics_file", default=None)
    options, args = parser.parse_args()
    if len(args) == 3:
        barcode_file, out_format, in1 = args
        in2 = None
    elif len(args) == 4:
        barcode_file, out_format, in1, in2 = args
    else:
        print __doc__
        sys.exit()
    main(barcode_file, out_format, in1, in2, int(options.mismatch), int(options.bc_offset),
         options.first_read, options.three_end, options.indels,
         options.metrics_file, options.verbose)<|MERGE_RESOLUTION|>--- conflicted
+++ resolved
@@ -8,12 +8,8 @@
 Usage:
     barcode_sort_trim.py <barcode file> <out format> <in file> [<pair file>]
         --mismatch=n (number of allowed mismatches, default 1)
-<<<<<<< HEAD
-        --bc_offset=n (an offset into the read where the barcode starts (5' barcode) or ends (3' barcode))
-=======
         --bc_offset=n (an offset into the read where the barcode starts (5' barcode)
                        or ends (3' barcode))
->>>>>>> 915808d8
         --second (barcode is on the second read, defaults to first)
         --five (barcode is on the 5' end of the sequence, default to 3')
         --noindel (disallow insertion/deletions on barcode matches)
@@ -127,15 +123,12 @@
     else:
         return "unmatched", "", ""
 
-<<<<<<< HEAD
-=======
 def _barcode_has_ambiguous(barcodes):
     for seq in barcodes.keys():
         if "N" in seq:
             return True
     return False
 
->>>>>>> 915808d8
 def end_generator(seq1, seq2=None, first_read=True, three_end=True, bc_offset=0):
     """Function which pulls a barcode of a provided size from paired seqs.
 
@@ -298,8 +291,7 @@
         # Simulate an arbitrary read, attach barcode and remove it from the 3' end
         seq = "GATTACA" * 5 + custom_barcode["8"]
         (bc_id, bc_seq, match_seq) = best_match(end_generator(seq), self.barcodes, 1)
-        (removed, _, _, _) = remove_barcode(seq, "B" * 9, seq, "g" * 9, match_seq, True, True)
-<<<<<<< HEAD
+        (removed, _, _, _) = remove_barcode(seq, "B"*9, seq, "g"*9, match_seq, True, True)
         # Was the barcode properly identified and removed with 1 mismatch allowed ?
         assert bc_id == "8"
         assert bc_seq == match_seq
@@ -320,29 +312,7 @@
         # Was the barcode properly identified and removed with 1 mismatch allowed ?
         assert bc_id == "2"
         assert bc_seq == match_seq
-        assert removed == "GATTACA" * 5
-=======
-        # Was the barcode properly identified and removed with 1 mismatch allowed ?
-        assert bc_id == "8"
-        assert bc_seq == match_seq
-        assert removed == "GATTACA" * 5
-
-    def test_5_illumina_barcodes(self):
-        """ Test that Illumina reads with a trailing A are demultiplexed correctly
-        """
-        # Use the first barcode
-        for bc_seq, bc_id in self.barcodes.items():
-            if bc_id == "2":
-                break
-            
-        # Simulate an arbitrary read, attach barcode and add a trailing A
-        seq = "GATTACA" * 5 + bc_seq + "A"
-        (bc_id, bc_seq, match_seq) = best_match(end_generator(seq,None,True,True,1), self.barcodes, 1)
-        (removed, _, _, _) = remove_barcode(seq, "B" * 9, seq, "g" * 9, match_seq, True, True, 1)
-        # Was the barcode properly identified and removed with 1 mismatch allowed ?
-        assert bc_id == "2"
-        assert bc_seq == match_seq
-        assert removed == "GATTACA" * 5
+        assert removed == "GATTACA"*5
 
     def test_6_ambiguous_barcodes(self):
         """Allow mismatch N characters in specified barcodes.
@@ -356,7 +326,6 @@
         assert bc_id == "unmatched", bc_id
         (bc_id, _, _) = best_match(end_generator("CGATNT"), bcs, 1, False)
         assert bc_id == "2", bc_id
->>>>>>> 915808d8
 
 if __name__ == "__main__":
     parser = OptionParser()
