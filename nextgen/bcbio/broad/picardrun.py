"""Convenience functions for running common Picard utilities.
"""
import os

from bcbio.utils import curdir_tmpdir, file_exists
from bcbio.distributed.transaction import file_transaction


def picard_sort(picard, align_bam, sort_order="coordinate", out_file=None):
    """Sort a BAM file by coordinates.
    """
    base, ext = os.path.splitext(align_bam)
    if out_file is None:
        out_file = "%s-sort%s" % (base, ext)

    if not file_exists(out_file):
        with curdir_tmpdir() as tmp_dir:
            with file_transaction(out_file) as tx_out_file:
                opts = [("INPUT", align_bam),
                        ("OUTPUT", tx_out_file),
                        ("TMP_DIR", tmp_dir),
                        ("SORT_ORDER", sort_order)]
                picard.run("SortSam", opts)

    return out_file


def picard_merge(picard, in_files, out_file=None):
    """Merge multiple BAM files together with Picard.
    """
    if out_file is None:
        out_file = "%smerge.bam" % os.path.commonprefix(in_files)
    if not file_exists(out_file):
        with curdir_tmpdir() as tmp_dir:
            with file_transaction(out_file) as tx_out_file:
                opts = [("OUTPUT", tx_out_file),
                        ("SORT_ORDER", "coordinate"),
                        ("TMP_DIR", tmp_dir)]
                for in_file in in_files:
                    opts.append(("INPUT", in_file))
                picard.run("MergeSamFiles", opts)
    return out_file


def picard_index(picard, in_bam):
    index_file = "%s.bai" % in_bam
    if not file_exists(index_file):
        with file_transaction(index_file) as tx_index_file:
            opts = [("INPUT", in_bam),
                    ("OUTPUT", tx_index_file)]
            picard.run("BuildBamIndex", opts)
    return index_file


def picard_index_ref(picard, ref_file):
    """Provide a Picard style dict index file for a reference genome.
    """
    dict_file = "%s.dict" % os.path.splitext(ref_file)[0]
    if not file_exists(dict_file):
        with file_transaction(dict_file) as tx_dict_file:
            opts = [("REFERENCE", ref_file),
                    ("OUTPUT", tx_dict_file)]
            picard.run("CreateSequenceDictionary", opts)
    return dict_file


def picard_fastq_to_bam(picard, fastq_one, fastq_two, out_dir,
                        platform, sample_name="", rg_name="", pu_name="",
                        qual_format=None):
    """Convert fastq file(s) to BAM, adding sample, run group and platform information.
    """
    qual_formats = {"illumina": "Illumina"}
    if qual_format is None:
        try:
            qual_format = qual_formats[platform.lower()]
        except KeyError:
            raise ValueError("Need to specify quality format for %s" % platform)
    out_bam = os.path.join(out_dir, "%s-fastq.bam" %
                           os.path.splitext(os.path.basename(fastq_one))[0])
    if not file_exists(out_bam):
        with curdir_tmpdir() as tmp_dir:
            with file_transaction(out_bam) as tx_out_bam:
                opts = [("FASTQ", fastq_one),
                        ("QUALITY_FORMAT", qual_format),
                        ("READ_GROUP_NAME", rg_name),
                        ("SAMPLE_NAME", sample_name),
                        ("PLATFORM_UNIT", pu_name),
                        ("PLATFORM", platform),
                        ("TMP_DIR", tmp_dir),
                        ("OUTPUT", tx_out_bam)]
                if fastq_two:
                    opts.append(("FASTQ2", fastq_two))
                picard.run("FastqToSam", opts)
    return out_bam


def picard_bam_to_fastq(picard, in_bam, fastq_one, fastq_two=None):
    """Convert BAM file to fastq.
    """
    if not file_exists(fastq_one):
        with curdir_tmpdir() as tmp_dir:
            with file_transaction(fastq_one) as tx_out1:
                opts = [("INPUT", in_bam),
                        ("FASTQ", tx_out1),
                        ("TMP_DIR", tmp_dir)]
                if fastq_two is not None:
                    opts += [("SECOND_END_FASTQ", fastq_two)]
                picard.run("SamToFastq", opts)
    return (fastq_one, fastq_two)


def picard_sam_to_bam(picard, align_sam, fastq_bam, ref_file, is_paired=False):
    """Convert SAM to BAM, including unmapped reads from fastq BAM file.
    """
    if align_sam.endswith(".sam"):
        out_bam = "%s.bam" % os.path.splitext(align_sam)[0]
    elif align_sam.endswith("-align.bam"):
        out_bam = "%s.bam" % align_sam.replace("-align.bam", "")
    else:
        raise NotImplementedError("Input format not recognized")
    if not file_exists(out_bam):
        with curdir_tmpdir() as tmp_dir:
            with file_transaction(out_bam) as tx_out_bam:
                opts = [("UNMAPPED", fastq_bam),
                        ("ALIGNED", align_sam),
                        ("OUTPUT", tx_out_bam),
                        ("REFERENCE_SEQUENCE", ref_file),
                        ("TMP_DIR", tmp_dir),
                        ("PAIRED_RUN", ("true" if is_paired else "false")),
                        ]
                picard.run("MergeBamAlignment", opts)

    return out_bam


def picard_formatconverter(picard, align_sam):
    """Convert aligned SAM file to BAM format.
    """
    out_bam = "%s.bam" % os.path.splitext(align_sam)[0]
    if not file_exists(out_bam):
        with curdir_tmpdir():
            with file_transaction(out_bam) as tx_out_bam:
                opts = [("INPUT", align_sam),
                        ("OUTPUT", tx_out_bam)]
                picard.run("SamFormatConverter", opts)

    return out_bam


def picard_mark_duplicates(picard, align_bam):
    align_dir = os.path.dirname(align_bam)
    base, ext = os.path.splitext(os.path.basename(align_bam))
    base = base.replace(".", "-")
<<<<<<< HEAD
    dup_bam = os.path.join(align_dir, "%s-dup%s" % (base, ext))
    dup_metrics = os.path.join(align_dir, "%s-dup.dup_metrics" % base)
    if not file_exists(dup_bam):
        with curdir_tmpdir() as tmp_dir:
            with file_transaction(dup_bam, dup_metrics) as (tx_dup_bam, tx_dup_metrics):
                opts = [("INPUT", align_bam),
                        ("OUTPUT", tx_dup_bam),
                        ("TMP_DIR", tmp_dir),
                        ("METRICS_FILE", tx_dup_metrics)]
                picard.run("MarkDuplicates", opts)
=======
    if base.endswith("-dup"):
        return align_bam, "{}.dup_metrics".format(base)

    dup_bam = "{0}-dup{1}".format(base, ext)
    dup_metrics = "{}-dup.dup_metrics".format(base)
    if file_exists(dup_bam):
        return dup_bam, dup_metrics

    with curdir_tmpdir() as tmp_dir:
        with file_transaction(dup_bam, dup_metrics) as (tx_dup_bam, tx_dup_metrics):
            opts = [("INPUT", align_bam),
                    ("OUTPUT", tx_dup_bam),
                    ("TMP_DIR", tmp_dir),
                    ("METRICS_FILE", tx_dup_metrics)]
            picard.run("MarkDuplicates", opts)

>>>>>>> a41dd1b5
    return dup_bam, dup_metrics


def picard_fixmate(picard, align_bam):
    """Run Picard's FixMateInformation generating an aligned output file.
    """
    base, ext = os.path.splitext(align_bam)
    out_file = "%s-sort%s" % (base, ext)
    if not file_exists(out_file):
        with curdir_tmpdir() as tmp_dir:
            with file_transaction(out_file) as tx_out_file:
                opts = [("INPUT", align_bam),
                        ("OUTPUT", tx_out_file),
                        ("TMP_DIR", tmp_dir),
                        ("SORT_ORDER", "coordinate")]
                picard.run("FixMateInformation", opts)

    return out_file

# TESTS

import unittest


class PicardrunTests(unittest.TestCase):
    """General tests for this module.
    """
    def test_picard_mark_duplicates(self):
        """Test picard_mark_duplicates()
        """
        test_bam = "test.bam"
        with open(test_bam, "w") as h:
            h.write("TEST " * 10)

        test_bam_dup = "test-dup.bam"
        with open(test_bam_dup, "w") as h:
            h.write("TEST " * 10)

        try:
            dup_bam, dup_metrics = picard_mark_duplicates("", test_bam)
        except AttributeError:
            assert False, "Incorrectly moved past file existance check"

        assert dup_bam == test_bam_dup, \
        "Did not return correct bam-dup file name"

        assert dup_metrics == "test-dup.dup_metrics", \
        "Did not return correct dup-bam-metrics file name"

        try:
            dup_bam, dup_metrics = picard_mark_duplicates("", test_bam_dup)
        except AttributeError:
            assert False, "Incorrectly moved past file existance check"

        assert dup_bam == test_bam_dup, \
        "bam-dup file name was not conserved when given as an argument"

        os.remove("test.bam")
        os.remove("test-dup.bam")<|MERGE_RESOLUTION|>--- conflicted
+++ resolved
@@ -151,18 +151,6 @@
     align_dir = os.path.dirname(align_bam)
     base, ext = os.path.splitext(os.path.basename(align_bam))
     base = base.replace(".", "-")
-<<<<<<< HEAD
-    dup_bam = os.path.join(align_dir, "%s-dup%s" % (base, ext))
-    dup_metrics = os.path.join(align_dir, "%s-dup.dup_metrics" % base)
-    if not file_exists(dup_bam):
-        with curdir_tmpdir() as tmp_dir:
-            with file_transaction(dup_bam, dup_metrics) as (tx_dup_bam, tx_dup_metrics):
-                opts = [("INPUT", align_bam),
-                        ("OUTPUT", tx_dup_bam),
-                        ("TMP_DIR", tmp_dir),
-                        ("METRICS_FILE", tx_dup_metrics)]
-                picard.run("MarkDuplicates", opts)
-=======
     if base.endswith("-dup"):
         return align_bam, "{}.dup_metrics".format(base)
 
@@ -178,8 +166,6 @@
                     ("TMP_DIR", tmp_dir),
                     ("METRICS_FILE", tx_dup_metrics)]
             picard.run("MarkDuplicates", opts)
-
->>>>>>> a41dd1b5
     return dup_bam, dup_metrics
 
 
