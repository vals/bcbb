"""Convenience functions for running common Picard utilities.
"""
import os

from bcbio.utils import curdir_tmpdir, file_exists
from bcbio.distributed.transaction import file_transaction

<<<<<<< HEAD

def picard_sort(picard, align_bam, sort_order="coordinate"):
=======
def picard_sort(picard, align_bam, sort_order="coordinate",
                out_file=None):
>>>>>>> a209a3e8
    """Sort a BAM file by coordinates.
    """
    base, ext = os.path.splitext(align_bam)
    if out_file is None:
        out_file = "%s-sort%s" % (base, ext)
    if not file_exists(out_file):
        with curdir_tmpdir() as tmp_dir:
            with file_transaction(out_file) as tx_out_file:
                opts = [("INPUT", align_bam),
                        ("OUTPUT", tx_out_file),
                        ("TMP_DIR", tmp_dir),
                        ("SORT_ORDER", sort_order)]
                picard.run("SortSam", opts)
    return out_file


def picard_merge(picard, in_files, out_file=None):
    """Merge multiple BAM files together with Picard.
    """
    if out_file is None:
        out_file = "%smerge.bam" % os.path.commonprefix(in_files)
    if not file_exists(out_file):
        with curdir_tmpdir() as tmp_dir:
            with file_transaction(out_file) as tx_out_file:
                opts = [("OUTPUT", tx_out_file),
                        ("SORT_ORDER", "coordinate"),
                        ("TMP_DIR", tmp_dir)]
                for in_file in in_files:
                    opts.append(("INPUT", in_file))
                picard.run("MergeSamFiles", opts)
    return out_file


def picard_index(picard, in_bam):
    index_file = "%s.bai" % in_bam
    if not file_exists(index_file):
        with file_transaction(index_file) as tx_index_file:
            opts = [("INPUT", in_bam),
                    ("OUTPUT", tx_index_file)]
            picard.run("BuildBamIndex", opts)
    return index_file


def picard_index_ref(picard, ref_file):
    """Provide a Picard style dict index file for a reference genome.
    """
    dict_file = "%s.dict" % os.path.splitext(ref_file)[0]
    if not file_exists(dict_file):
        with file_transaction(dict_file) as tx_dict_file:
            opts = [("REFERENCE", ref_file),
                    ("OUTPUT", tx_dict_file)]
            picard.run("CreateSequenceDictionary", opts)
    return dict_file

def picard_fastq_to_bam(picard, fastq_one, fastq_two, out_dir,
                        platform, sample_name="", rg_name="", pu_name="",
                        qual_format=None):
    """Convert fastq file(s) to BAM, adding sample, run group and platform information.
    """
    qual_formats = {"illumina": "Illumina"}
    if qual_format is None:
        try:
            qual_format = qual_formats[platform.lower()]
        except KeyError:
            raise ValueError("Need to specify quality format for %s" % platform)
    out_bam = os.path.join(out_dir, "%s-fastq.bam" %
                           os.path.splitext(os.path.basename(fastq_one))[0])
    if not file_exists(out_bam):
        with curdir_tmpdir() as tmp_dir:
            with file_transaction(out_bam) as tx_out_bam:
                opts = [("FASTQ", fastq_one),
                        ("QUALITY_FORMAT", qual_format),
                        ("READ_GROUP_NAME", rg_name),
                        ("SAMPLE_NAME", sample_name),
                        ("PLATFORM_UNIT", pu_name),
                        ("PLATFORM", platform),
                        ("TMP_DIR", tmp_dir),
                        ("OUTPUT", tx_out_bam)]
                if fastq_two:
                    opts.append(("FASTQ2", fastq_two))
                picard.run("FastqToSam", opts)
    return out_bam

def picard_bam_to_fastq(picard, in_bam, fastq_one, fastq_two=None):
    """Convert BAM file to fastq.
    """
    if not file_exists(fastq_one):
        with curdir_tmpdir() as tmp_dir:
            with file_transaction(fastq_one) as tx_out1:
                opts = [("INPUT", in_bam),
                        ("FASTQ", tx_out1),
                        ("TMP_DIR", tmp_dir)]
                if fastq_two is not None:
                    opts += [("SECOND_END_FASTQ", fastq_two)]
                picard.run("SamToFastq", opts)
    return (fastq_one, fastq_two)

def picard_sam_to_bam(picard, align_sam, fastq_bam, ref_file,
                      is_paired=False):
    """Convert SAM to BAM, including unmapped reads from fastq BAM file.
    """
    if align_sam.endswith(".sam"):
        out_bam = "%s.bam" % os.path.splitext(align_sam)[0]
    elif align_sam.endswith("-align.bam"):
        out_bam = "%s.bam" % align_sam.replace("-align.bam", "")
    else:
        raise NotImplementedError("Input format not recognized")
    if not file_exists(out_bam):
        with curdir_tmpdir() as tmp_dir:
            with file_transaction(out_bam) as tx_out_bam:
                opts = [("UNMAPPED", fastq_bam),
                        ("ALIGNED", align_sam),
                        ("OUTPUT", tx_out_bam),
                        ("REFERENCE_SEQUENCE", ref_file),
                        ("TMP_DIR", tmp_dir),
                        ("PAIRED_RUN", ("true" if is_paired else "false")),
                        ]
                picard.run("MergeBamAlignment", opts)
    return out_bam


def picard_formatconverter(picard, align_sam):
    """Convert aligned SAM file to BAM format.
    """
    out_bam = "%s.bam" % os.path.splitext(align_sam)[0]
    if not file_exists(out_bam):
        with curdir_tmpdir() as tmp_dir:
            with file_transaction(out_bam) as tx_out_bam:
                opts = [("INPUT", align_sam),
                        ("OUTPUT", tx_out_bam)]
                picard.run("SamFormatConverter", opts)
    return out_bam


def picard_mark_duplicates(picard, align_bam):
    base, ext = os.path.splitext(align_bam)
    dup_bam = "%s-dup%s" % (base, ext)
    dup_metrics = "%s-dup.dup_metrics" % base
    if not file_exists(dup_bam):
        with curdir_tmpdir() as tmp_dir:
            with file_transaction(dup_bam, dup_metrics) as (tx_dup_bam, tx_dup_metrics):
                opts = [("INPUT", align_bam),
                        ("OUTPUT", tx_dup_bam),
                        ("TMP_DIR", tmp_dir),
                        ("METRICS_FILE", tx_dup_metrics)]
                picard.run("MarkDuplicates", opts)
    return dup_bam, dup_metrics


def picard_fixmate(picard, align_bam):
    """Run Picard's FixMateInformation generating an aligned output file.
    """
    base, ext = os.path.splitext(align_bam)
    out_file = "%s-sort%s" % (base, ext)
    if not file_exists(out_file):
        with curdir_tmpdir() as tmp_dir:
            with file_transaction(out_file) as tx_out_file:
                opts = [("INPUT", align_bam),
                        ("OUTPUT", tx_out_file),
                        ("TMP_DIR", tmp_dir),
                        ("SORT_ORDER", "coordinate")]
                picard.run("FixMateInformation", opts)
    return out_file<|MERGE_RESOLUTION|>--- conflicted
+++ resolved
@@ -5,13 +5,8 @@
 from bcbio.utils import curdir_tmpdir, file_exists
 from bcbio.distributed.transaction import file_transaction
 
-<<<<<<< HEAD
-
-def picard_sort(picard, align_bam, sort_order="coordinate"):
-=======
 def picard_sort(picard, align_bam, sort_order="coordinate",
                 out_file=None):
->>>>>>> a209a3e8
     """Sort a BAM file by coordinates.
     """
     base, ext = os.path.splitext(align_bam)
@@ -148,6 +143,7 @@
 
 def picard_mark_duplicates(picard, align_bam):
     base, ext = os.path.splitext(align_bam)
+    base = base.replace(".", "-")
     dup_bam = "%s-dup%s" % (base, ext)
     dup_metrics = "%s-dup.dup_metrics" % base
     if not file_exists(dup_bam):
