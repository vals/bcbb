#!/usr/bin/env python
"""Start a nextgen analysis server that handles processing from a distributed task queue.

This reads configuration details and then starts a Celery (http://celeryproject.org>
server that will handle requests that are passed via an external message queue. This
allows distributed processing of analysis sections with less assumptions about the
system architecture.

Usage:
  nextgen_analysis_server.py <post_process.yaml>
   [--queues=list,of,queues: can specify specific queues to listen for jobs
                             on. No argument runs the default queue, which
                             handles processing alignments. 'toplevel' handles
                             managing the full work process.]
   [--tasks=task.module.import: Specify the module of tasks to make available.
                                Defaults to bcbio.distributed.tasks if not specified.]
<<<<<<< HEAD
=======
   [--basedir=<dirname>: Base directory to work in. Defaults to current directory.]
>>>>>>> a7124a48
"""
import os
import sys
import subprocess
import optparse

import yaml

from bcbio import utils
from bcbio.distributed.messaging import create_celeryconfig
from bcbio.pipeline.config_loader import load_config

<<<<<<< HEAD
def main(config_file, queues=None, task_module=None):
=======
def main(config_file, queues=None, task_module=None, base_dir=None):
    if base_dir is None:
        base_dir = os.getcwd()
>>>>>>> a7124a48
    if task_module is None:
        task_module = "bcbio.distributed.tasks"
    config = load_config(config_file)
    with utils.chdir(base_dir):
        with utils.curdir_tmpdir() as work_dir:
            dirs = {"work": work_dir, "config": os.path.dirname(config_file)}
            with create_celeryconfig(task_module, dirs, config,
                                     os.path.abspath(config_file)):
                run_celeryd(work_dir, queues)


def run_celeryd(work_dir, queues):
    with utils.chdir(work_dir):
        cl = ["celeryd"]
        if queues:
            cl += ["-Q", queues]
        subprocess.check_call(cl)

if __name__ == "__main__":
    parser = optparse.OptionParser()
    parser.add_option("-q", "--queues", dest="queues", action="store",
                      default=None)
    parser.add_option("-t", "--tasks", dest="task_module", action="store",
                      default=None)
<<<<<<< HEAD
=======
    parser.add_option("-d", "--basedir", dest="basedir", action="store",
                      default=None)
>>>>>>> a7124a48
    (options, args) = parser.parse_args()
    if len(args) != 1:
        print "Incorrect arguments"
        print __doc__
        sys.exit()
<<<<<<< HEAD
    main(args[0], options.queues, options.task_module)
=======
    main(args[0], options.queues, options.task_module, options.basedir)
>>>>>>> a7124a48
<|MERGE_RESOLUTION|>--- conflicted
+++ resolved
@@ -14,10 +14,7 @@
                              managing the full work process.]
    [--tasks=task.module.import: Specify the module of tasks to make available.
                                 Defaults to bcbio.distributed.tasks if not specified.]
-<<<<<<< HEAD
-=======
    [--basedir=<dirname>: Base directory to work in. Defaults to current directory.]
->>>>>>> a7124a48
 """
 import os
 import sys
@@ -30,13 +27,9 @@
 from bcbio.distributed.messaging import create_celeryconfig
 from bcbio.pipeline.config_loader import load_config
 
-<<<<<<< HEAD
-def main(config_file, queues=None, task_module=None):
-=======
 def main(config_file, queues=None, task_module=None, base_dir=None):
     if base_dir is None:
         base_dir = os.getcwd()
->>>>>>> a7124a48
     if task_module is None:
         task_module = "bcbio.distributed.tasks"
     config = load_config(config_file)
@@ -61,18 +54,11 @@
                       default=None)
     parser.add_option("-t", "--tasks", dest="task_module", action="store",
                       default=None)
-<<<<<<< HEAD
-=======
     parser.add_option("-d", "--basedir", dest="basedir", action="store",
                       default=None)
->>>>>>> a7124a48
     (options, args) = parser.parse_args()
     if len(args) != 1:
         print "Incorrect arguments"
         print __doc__
         sys.exit()
-<<<<<<< HEAD
-    main(args[0], options.queues, options.task_module)
-=======
-    main(args[0], options.queues, options.task_module, options.basedir)
->>>>>>> a7124a48
+    main(args[0], options.queues, options.task_module, options.basedir)