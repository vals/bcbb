--- conflicted
+++ resolved
@@ -29,11 +29,8 @@
         return _generate_pdf(graphs, summary, overrep, bam_file, sample_name,
                              dirs, config)
 
-<<<<<<< HEAD
-=======
 def screen_for_contamination(fastq1, fastq2, config, genome_build):
     _run_fastq_screen(fastq1, fastq2, config, genome_build)
->>>>>>> a7124a48
 
 def _generate_pdf(graphs, summary, overrep, bam_file, sample_name,
                   dirs, config):
