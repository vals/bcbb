--- conflicted
+++ resolved
@@ -30,12 +30,11 @@
         return _generate_pdf(graphs, summary, overrep, bam_file, sample_name,
                              dirs, config)
 
-<<<<<<< HEAD
 
 def screen_for_contamination(fastq1, fastq2, config):
     _run_fastq_screen(fastq1, fastq2, config)
 
-=======
+
 def _safe_latex(to_fix):
     """Escape characters that make LaTeX unhappy.
     """
@@ -43,7 +42,6 @@
     for char in chars:
         to_fix = to_fix.replace(char, "\\%s" % char)
     return to_fix
->>>>>>> c1315b93
 
 def _generate_pdf(graphs, summary, overrep, bam_file, sample_name,
                   dirs, config):
