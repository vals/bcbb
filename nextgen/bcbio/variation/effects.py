--- conflicted
+++ resolved
@@ -50,13 +50,8 @@
         cl = ["java"]
         if java_memory:
             cl += ["-Xmx%s" % java_memory]
-<<<<<<< HEAD
-        cl += ["-jar", snpeff_jar, "-1", "-c", snpeff_config,
-              genome, snp_in]
-=======
         cl += ["-jar", snpeff_jar, "-1", "-i", "vcf", "-c", snpeff_config,
                "-o", out_format, genome, snp_in]
->>>>>>> 4ccf5529
         if se_interval:
             cl.extend(["-filterInterval", se_interval])
         print " ".join(cl)
