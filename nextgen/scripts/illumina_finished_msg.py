--- conflicted
+++ resolved
@@ -162,11 +162,7 @@
         bcl2qseq_log = os.path.join(config["log_dir"], "setupBclToQseq.log")
         cmd = os.path.join(config["program"]["olb"], "bin", "setupBclToQseq.py")
         cl = [cmd, "-L", bcl2qseq_log, "-o", bc_dir, "--in-place", "--overwrite",
-<<<<<<< HEAD
-              "--ignore-missing-stats", "--ignore-missing-control"]
-=======
               "--ignore-missing-stats","--ignore-missing-control"]
->>>>>>> dd6e724f
         # in OLB version 1.9, the -i flag changed to intensities instead of input
         version_cl = [cmd, "-v"]
         p = subprocess.Popen(version_cl, stdout=subprocess.PIPE)
