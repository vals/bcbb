"""Utilities to manage processing flowcells and retrieving Galaxy stored info.
"""
import os
import glob
import urllib
import urllib2
import cookielib
import json


def get_flowcell_info(fc_dir):
    """Parse the flow cell ID and date from a flow cell directory.
    """
    (_, fc_dir) = os.path.split(fc_dir)
    parts = fc_dir.split("_")
    name = None
    date = None
    for p in parts:
        # Support for Hiseq 2000 flowcell id updates
        if p.endswith(("XX", "xx")):
            name = p

        # MiSeq flowcell ids
        elif p.startswith("AMS"):
            name = p
<<<<<<< HEAD

=======
        elif len(p) == 6 and p[0] == "A":
            name = p
>>>>>>> 98ab49d0
        elif len(p) == 6:
            try:
                int(p)
                date = p

            except ValueError:
                pass

    if name is None or date is None:
<<<<<<< HEAD
        raise ValueError("Did not find flowcell name: %s".format(fc_dir))
=======
        raise ValueError("Did not find flowcell name: %s" % fc_dir)
>>>>>>> 98ab49d0

    return name, date


def get_qseq_dir(fc_dir):
    """Retrieve the qseq directory within Solexa flowcell output.
    """
    machine_bc = os.path.join(fc_dir, "Data", "Intensities", "BaseCalls")
    if os.path.exists(machine_bc):
        return machine_bc
    # otherwise assume we are in the qseq directory
    # TODO: What other cases can we end up with here?
    else:
        return fc_dir


def get_fastq_dir(fc_dir):
    """Retrieve the fastq directory within Solexa flowcell output.
    """
    full_goat_bc = glob.glob(os.path.join(fc_dir, "Data", "*Firecrest*", "Bustard*"))
    bustard_bc = glob.glob(os.path.join(fc_dir, "Data", "Intensities", "*Bustard*"))
    machine_bc = os.path.join(fc_dir, "Data", "Intensities", "BaseCalls")
    if os.path.exists(machine_bc):
        return os.path.join(machine_bc, "fastq")

    elif len(full_goat_bc) > 0:
        return os.path.join(full_goat_bc[0], "fastq")

    elif len(bustard_bc) > 0:
        return os.path.join(bustard_bc[0], "fastq")

    # otherwise assume we are in the fastq directory
    # TODO: What other cases can we end up with here?
    else:
        return fc_dir


class GalaxySqnLimsApi:
    """Manage talking with the Galaxy REST api for sequencing information.
    """
    def __init__(self, base_url, user, passwd):
        self._base_url = base_url
        # build cookies so we keep track of being logged in
        cj = cookielib.LWPCookieJar()
        opener = urllib2.build_opener(urllib2.HTTPCookieProcessor(cj))
        urllib2.install_opener(opener)
        login = dict(email=user, password=passwd, login_button='Login')
        req = urllib2.Request("%s/user/login" % self._base_url,
                urllib.urlencode(login))
        response = urllib2.urlopen(req)

    def run_details(self, run):
        """Retrieve sequencing run details as a dictionary.
        """
        run_data = dict(run=run)
        req = urllib2.Request("%s/nglims/api_run_details" % self._base_url,
                urllib.urlencode(run_data))
        response = urllib2.urlopen(req)
        info = json.loads(response.read())
        if "error" in info:
            raise ValueError("Problem retrieving info: %s" % info["error"])
        else:
            return info["details"]<|MERGE_RESOLUTION|>--- conflicted
+++ resolved
@@ -23,12 +23,8 @@
         # MiSeq flowcell ids
         elif p.startswith("AMS"):
             name = p
-<<<<<<< HEAD
-
-=======
         elif len(p) == 6 and p[0] == "A":
             name = p
->>>>>>> 98ab49d0
         elif len(p) == 6:
             try:
                 int(p)
@@ -38,11 +34,7 @@
                 pass
 
     if name is None or date is None:
-<<<<<<< HEAD
-        raise ValueError("Did not find flowcell name: %s".format(fc_dir))
-=======
-        raise ValueError("Did not find flowcell name: %s" % fc_dir)
->>>>>>> 98ab49d0
+        raise ValueError("Did not find flowcell name: {}".format(fc_dir))
 
     return name, date
 
